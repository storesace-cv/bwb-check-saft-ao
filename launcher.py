#!/usr/bin/env python3
"""Unified launcher for the SAF-T (AO) command line tooling."""

from __future__ import annotations

import argparse
import importlib
import subprocess
import sys
from pathlib import Path
<<<<<<< HEAD
from typing import Any, Callable
#    -------- adicionado pelo Codex a 2025-10-07T10:37:03Z  --------
from importlib import metadata as importlib_metadata
=======
from typing import Callable
#    -------- adicionado pelo Codex a 2025-10-07T10:37:03Z  --------
from importlib import metadata as importlib_metadata
#    -------- adicionado pelo Codex a 2025-10-07T10:37:03Z  --------
from packaging.markers import default_environment
#    -------- adicionado pelo Codex a 2025-10-07T10:37:03Z  --------
from packaging.requirements import Requirement
>>>>>>> 4c6b8ad7

Command = Callable[[], int | None]

PROJECT_ROOT = Path(__file__).resolve().parent
SRC_DIR = PROJECT_ROOT / "src"

if SRC_DIR.is_dir():
    sys.path.insert(0, str(SRC_DIR))


COMMANDS: dict[str, tuple[str, str, str]] = {
    "gui": ("saftao.gui", "main", "Interface gráfica unificada"),
    "validate": ("scripts.validator_saft_ao", "main", "Validação estrita do SAF-T"),
    "autofix-soft": (
        "scripts.saft_ao_autofix_soft",
        "main",
        "Correções automáticas conservadoras",
    ),
    "autofix-hard": (
        "scripts.saft_ao_autofix_hard",
        "main",
        "Correções automáticas agressivas",
    ),
}


def _read_requirements(requirements_path: Path) -> list[str]:
    """Return the list of requirement specifiers contained in *requirements_path*."""

    requirements: list[str] = []
    if not requirements_path.is_file():
        return requirements

    for raw_line in requirements_path.read_text(encoding="utf-8").splitlines():
        requirement = raw_line.split("#", 1)[0].strip()
        if requirement:
            requirements.append(requirement)
    return requirements


<<<<<<< HEAD
#    -------- adicionado pelo Codex a 2025-10-07T12:00:00Z  --------
def _install_requirements(requirements_path: Path, *, reason: str | None = None) -> None:
    """Install dependencies declared in *requirements_path* using pip."""
=======
#    -------- adicionado pelo Codex a 2025-10-07T10:37:03Z  --------
def _missing_requirements(requirements: list[str]) -> list[str]:
    """Return requirements that are not satisfied in the current environment."""

    if not requirements:
        return []

    environment = default_environment()
    missing: list[str] = []

    for raw_spec in requirements:
        requirement = Requirement(raw_spec)

        if requirement.marker and not requirement.marker.evaluate(environment):
            continue

        try:
            installed_version = importlib_metadata.version(requirement.name)
        except importlib_metadata.PackageNotFoundError:
            missing.append(raw_spec)
            continue

        if requirement.specifier and not requirement.specifier.contains(
            installed_version,
            prereleases=True,
        ):
            missing.append(raw_spec)

    return missing


def ensure_requirements(requirements_path: Path | None = None) -> None:
    """Ensure that dependencies listed in ``requirements.txt`` are satisfied."""

    if requirements_path is None:
        requirements_path = PROJECT_ROOT / "requirements.txt"

    requirements = _read_requirements(requirements_path)
    missing = _missing_requirements(requirements)
    if not missing:
        return
>>>>>>> 4c6b8ad7

    #    -------- adicionado pelo Codex a 2025-10-07T12:00:00Z  --------
    message = "Dependências desatualizadas ou em falta detectadas."
    if reason:
        message += f" Dependência '{reason}' em falta."
    print(
        message + " A executar 'pip install -r requirements.txt'.",
        file=sys.stderr,
    )

    #    -------- adicionado pelo Codex a 2025-10-07T12:00:00Z  --------
    command = [sys.executable, "-m", "pip", "install", "-r", str(requirements_path)]
    result = subprocess.run(command, check=False)
    if result.returncode != 0:
        raise SystemExit(
            "Falha ao instalar dependências obrigatórias. "
            "Execute manualmente: pip install -r requirements.txt",
        )


#    -------- adicionado pelo Codex a 2025-10-07T12:00:00Z  --------
def _ensure_packaging(requirements_path: Path) -> tuple[Callable[[], dict[str, str]], Any]:
    """Guarantee that ``packaging`` is importable, installing it if necessary."""

    #    -------- adicionado pelo Codex a 2025-10-07T12:00:00Z  --------
    try:
        from packaging.markers import default_environment
        from packaging.requirements import Requirement
    except ModuleNotFoundError as exc:
        #    -------- adicionado pelo Codex a 2025-10-07T12:00:00Z  --------
        if exc.name != "packaging":
            raise

        _install_requirements(requirements_path, reason="packaging")

        try:
            from packaging.markers import default_environment
            from packaging.requirements import Requirement
        except ModuleNotFoundError as retry_exc:  # pragma: no cover - defensive
            #    -------- adicionado pelo Codex a 2025-10-07T12:00:00Z  --------
            raise SystemExit(
                "A dependência 'packaging' continua em falta após tentativa de instalação."
            ) from retry_exc

    return default_environment, Requirement


#    -------- adicionado pelo Codex a 2025-10-07T12:00:00Z  --------
def _missing_requirements(
    requirements: list[str],
    *,
    requirement_factory: Any,
    environment_factory: Callable[[], dict[str, str]],
) -> list[str]:
    """Return requirements that are not satisfied in the current environment."""

    #    -------- adicionado pelo Codex a 2025-10-07T12:00:00Z  --------
    if not requirements:
        return []

    environment = environment_factory()
    missing: list[str] = []

    for raw_spec in requirements:
        #    -------- adicionado pelo Codex a 2025-10-07T12:00:00Z  --------
        requirement = requirement_factory(raw_spec)

        if requirement.marker and not requirement.marker.evaluate(environment):
            continue

        try:
            installed_version = importlib_metadata.version(requirement.name)
        except importlib_metadata.PackageNotFoundError:
            #    -------- adicionado pelo Codex a 2025-10-07T12:00:00Z  --------
            missing.append(raw_spec)
            continue

        if requirement.specifier and not requirement.specifier.contains(
            installed_version,
            prereleases=True,
        ):
            missing.append(raw_spec)

    return missing


def ensure_requirements(requirements_path: Path | None = None) -> None:
    """Ensure that dependencies listed in ``requirements.txt`` are satisfied."""

    if requirements_path is None:
        requirements_path = PROJECT_ROOT / "requirements.txt"

    requirements = _read_requirements(requirements_path)
    environment_factory, requirement_factory = _ensure_packaging(requirements_path)
    missing = _missing_requirements(
        requirements,
        requirement_factory=requirement_factory,
        environment_factory=environment_factory,
    )
    if not missing:
        return

    _install_requirements(requirements_path)

    # Confirm that the installation resolved the missing requirements.
<<<<<<< HEAD
    still_missing = _missing_requirements(
        requirements,
        requirement_factory=requirement_factory,
        environment_factory=environment_factory,
    )
=======
    still_missing = _missing_requirements(requirements)
>>>>>>> 4c6b8ad7
    if still_missing:
        raise SystemExit(
            "Algumas dependências continuam em falta: " + ", ".join(still_missing)
        )


def _load_command(name: str) -> Command:
    module_name, func_name, _ = COMMANDS[name]
    module = importlib.import_module(module_name)
    command = getattr(module, func_name)
    return command  # type: ignore[return-value]


def _run_command(name: str, args: list[str]) -> int:
    command = _load_command(name)
    old_argv = sys.argv[:]
    sys.argv = [f"{name}.py", *args]
    try:
        result = command()
    except SystemExit as exc:  # pragma: no cover - delegate exit handling
        code = exc.code if isinstance(exc.code, int) else 0
        return code
    finally:
        sys.argv = old_argv
    if isinstance(result, int):
        return result
    return 0


def main(argv: list[str] | None = None) -> int:
    ensure_requirements()

    parser = argparse.ArgumentParser(
        description="Ponto único de entrada para as ferramentas SAF-T (AO)",
    )
    parser.add_argument(
        "--list",
        action="store_true",
        dest="list_commands",
        help="Apresenta a lista de comandos disponíveis e termina",
    )
    parser.add_argument(
        "command",
        nargs="?",
        choices=COMMANDS.keys(),
        help="Ferramenta a executar (omitir para abrir a interface gráfica)",
    )
    parser.add_argument(
        "args",
        nargs=argparse.REMAINDER,
        help="Argumentos adicionais passados ao comando seleccionado",
    )

    ns = parser.parse_args(argv)

    if ns.list_commands:
        for key, (_, _, description) in COMMANDS.items():
            print(f"{key:14s} - {description}")
        return 0

    if ns.command is None:
        if ns.args:
            parser.error("é necessário indicar um comando antes dos argumentos")
        command = "gui"
    else:
        command = ns.command

    return _run_command(command, ns.args)


if __name__ == "__main__":
    sys.exit(main())<|MERGE_RESOLUTION|>--- conflicted
+++ resolved
@@ -8,19 +8,13 @@
 import subprocess
 import sys
 from pathlib import Path
-<<<<<<< HEAD
-from typing import Any, Callable
+from typing import Callable
 #    -------- adicionado pelo Codex a 2025-10-07T10:37:03Z  --------
 from importlib import metadata as importlib_metadata
-=======
-from typing import Callable
-#    -------- adicionado pelo Codex a 2025-10-07T10:37:03Z  --------
-from importlib import metadata as importlib_metadata
 #    -------- adicionado pelo Codex a 2025-10-07T10:37:03Z  --------
 from packaging.markers import default_environment
 #    -------- adicionado pelo Codex a 2025-10-07T10:37:03Z  --------
 from packaging.requirements import Requirement
->>>>>>> 4c6b8ad7
 
 Command = Callable[[], int | None]
 
@@ -61,11 +55,6 @@
     return requirements
 
 
-<<<<<<< HEAD
-#    -------- adicionado pelo Codex a 2025-10-07T12:00:00Z  --------
-def _install_requirements(requirements_path: Path, *, reason: str | None = None) -> None:
-    """Install dependencies declared in *requirements_path* using pip."""
-=======
 #    -------- adicionado pelo Codex a 2025-10-07T10:37:03Z  --------
 def _missing_requirements(requirements: list[str]) -> list[str]:
     """Return requirements that are not satisfied in the current environment."""
@@ -107,7 +96,6 @@
     missing = _missing_requirements(requirements)
     if not missing:
         return
->>>>>>> 4c6b8ad7
 
     #    -------- adicionado pelo Codex a 2025-10-07T12:00:00Z  --------
     message = "Dependências desatualizadas ou em falta detectadas."
@@ -213,15 +201,7 @@
     _install_requirements(requirements_path)
 
     # Confirm that the installation resolved the missing requirements.
-<<<<<<< HEAD
-    still_missing = _missing_requirements(
-        requirements,
-        requirement_factory=requirement_factory,
-        environment_factory=environment_factory,
-    )
-=======
     still_missing = _missing_requirements(requirements)
->>>>>>> 4c6b8ad7
     if still_missing:
         raise SystemExit(
             "Algumas dependências continuam em falta: " + ", ".join(still_missing)
