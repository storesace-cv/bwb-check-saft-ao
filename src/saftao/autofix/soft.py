--- conflicted
+++ resolved
@@ -281,7 +281,6 @@
     from tkinter import messagebox
 
     message = text if informative_text is None else f"{text}\n\n{informative_text}"
-<<<<<<< HEAD
 
     temp_parent: tk.Toplevel | None = None
     options: dict[str, tk.Misc] = {}
@@ -441,219 +440,6 @@
     finally:
         if temp_parent is not None:
             temp_parent.destroy()
-=======
-    options = {"parent": parent} if parent is not None else {}
-    if kind == "error":
-        messagebox.showerror(title, message, **options)
-    elif kind == "warning":
-        messagebox.showwarning(title, message, **options)
-    else:
-        messagebox.showinfo(title, message, **options)
-
-
-def _show_missing_customers_dialog(parent: "tk.Misc", missing_ids: Sequence[str]) -> None:
-    import tkinter as tk
-    from tkinter import ttk
-
-    window = tk.Toplevel(parent)
-    window.title("Clientes em falta no MasterFiles")
-    window.transient(parent)
-    window.grab_set()
-    window.resizable(True, True)
-    window.geometry("800x400")
-    window.minsize(800, 400)
-
-    background_color = window.cget("background")
-
-    description = (
-        "Foram detectados clientes nas facturas que não existem no MasterFiles. "
-        "Indique o ficheiro de clientes que deve ser utilizado para completar os registos."
-    )
-
-    label = tk.Label(
-        window,
-        text=description,
-        wraplength=760,
-        justify="left",
-        anchor="w",
-        background=background_color,
-        foreground="#000000",
-    )
-    label.pack(fill="x", padx=16, pady=(16, 8))
-
-    frame = ttk.Frame(window, padding=0)
-    frame.pack(fill="both", expand=True, padx=16, pady=(0, 8))
-
-    canvas = tk.Canvas(
-        frame,
-        borderwidth=0,
-        highlightthickness=0,
-        background=background_color,
-    )
-    canvas.pack(side="left", fill="both", expand=True)
-
-    scrollbar = ttk.Scrollbar(frame, orient="vertical", command=canvas.yview)
-
-    canvas.configure(yscrollcommand=scrollbar.set)
-
-    content = tk.Frame(canvas, background=background_color, borderwidth=0, highlightthickness=0)
-    window_item = canvas.create_window((0, 0), window=content, anchor="nw")
-
-    columns = max(1, min(4, len(missing_ids)))
-    for index, customer_id in enumerate(missing_ids):
-        row = index // columns
-        column = index % columns
-        label = tk.Label(
-            content,
-            text=customer_id,
-            anchor="center",
-            width=18,
-            background=background_color,
-            foreground="#000000",
-            padx=8,
-            pady=6,
-        )
-        label.grid(row=row, column=column, sticky="nsew", padx=4, pady=4)
-
-    for column in range(columns):
-        content.columnconfigure(column, weight=1)
-
-    needs_scrollbar = {"visible": False}
-
-    def _update_scrollbar_visibility() -> None:
-        content_height = content.winfo_reqheight()
-        canvas_height = canvas.winfo_height()
-        if content_height > canvas_height:
-            if not needs_scrollbar["visible"]:
-                scrollbar.pack(side="right", fill="y")
-                needs_scrollbar["visible"] = True
-        else:
-            if needs_scrollbar["visible"]:
-                scrollbar.pack_forget()
-                needs_scrollbar["visible"] = False
-
-    def _on_content_configure(event: tk.Event) -> None:  # pragma: no cover - UI callback
-        canvas.configure(scrollregion=canvas.bbox("all"))
-        _update_scrollbar_visibility()
-
-    def _on_canvas_configure(event: tk.Event) -> None:  # pragma: no cover - UI callback
-        canvas.itemconfigure(window_item, width=event.width)
-        _update_scrollbar_visibility()
-
-    content.bind("<Configure>", _on_content_configure)
-    canvas.bind("<Configure>", _on_canvas_configure)
-
-    button = ttk.Button(window, text="Continuar", command=window.destroy)
-    button.pack(pady=(0, 16))
-
-    window.update_idletasks()
-    _update_scrollbar_visibility()
-    window.wait_window()
-
-
-def _prompt_for_customer_file(
-    parent: "tk.Misc", *, initialdir: Path | None = None
-) -> Path | None:
-    from tkinter import filedialog
-
-    selected = filedialog.askopenfilename(
-        parent=parent,
-        title="Seleccione o ficheiro de clientes",
-        initialdir=str(initialdir) if initialdir else None,
-        filetypes=[
-            ("Ficheiros Excel", "*.xlsx"),
-            ("Ficheiros Excel (antigos)", "*.xls"),
-            ("Todos os ficheiros", "*.*"),
-        ],
-    )
-    if not selected:
-        return None
-    return Path(selected)
-
-
-def _show_missing_customers_dialog(parent: "tk.Misc", missing_ids: Sequence[str]) -> None:
-    import tkinter as tk
-    from tkinter import ttk
-
-    window = tk.Toplevel(parent)
-    window.title("Clientes em falta no MasterFiles")
-    window.transient(parent)
-    window.grab_set()
-    window.resizable(True, True)
-
-    description = (
-        "Foram detectados clientes nas facturas que não existem no MasterFiles. "
-        "Indique o ficheiro de clientes que deve ser utilizado para completar os registos."
-    )
-
-    label = ttk.Label(window, text=description, wraplength=480, justify="left")
-    label.pack(fill="x", padx=16, pady=(16, 8))
-
-    frame = ttk.Frame(window)
-    frame.pack(fill="both", expand=True, padx=16, pady=(0, 8))
-
-    columns = max(1, min(4, len(missing_ids)))
-    tree_columns = [f"col_{index}" for index in range(columns)]
-    tree = ttk.Treeview(
-        frame,
-        columns=tree_columns,
-        show="headings",
-        height=min(10, max(1, ceil(len(missing_ids) / columns))),
-        selectmode="none",
-    )
-
-    for column in tree_columns:
-        tree.heading(column, text="Identificador")
-        tree.column(column, anchor="center", width=120, stretch=True)
-
-    iterator = iter(missing_ids)
-    rows: list[tuple[str, ...]] = []
-    while True:
-        batch: list[str] = []
-        for _ in range(columns):
-            try:
-                batch.append(next(iterator))
-            except StopIteration:
-                break
-        if not batch:
-            break
-        while len(batch) < columns:
-            batch.append("")
-        rows.append(tuple(batch))
-
-    for row in rows:
-        tree.insert("", "end", values=row)
-
-    scrollbar = ttk.Scrollbar(frame, orient="vertical", command=tree.yview)
-    tree.configure(yscrollcommand=scrollbar.set)
-
-    tree.pack(side="left", fill="both", expand=True)
-    scrollbar.pack(side="right", fill="y")
-
-    button = ttk.Button(window, text="Continuar", command=window.destroy)
-    button.pack(pady=(0, 16))
-
-    window.update_idletasks()
-    window.minsize(window.winfo_width(), window.winfo_height())
-    window.wait_window()
-
-
-def _prompt_for_customer_file(
-    parent: "tk.Misc", *, initialdir: Path | None = None
-) -> Path | None:
-    from tkinter import filedialog
-
-    selected = filedialog.askopenfilename(
-        parent=parent,
-        title="Seleccione o ficheiro de clientes",
-        initialdir=str(initialdir) if initialdir else None,
-        filetypes=[
-            ("Ficheiros Excel", "*.xlsx"),
-            ("Ficheiros Excel (antigos)", "*.xls"),
-            ("Todos os ficheiros", "*.*"),
-        ],
-    )
->>>>>>> eec9c043
     if not selected:
         return None
     return Path(selected)
