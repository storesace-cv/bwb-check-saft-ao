"""Utilitários para criação da aplicação Qt partilhada.

O módulo fornece uma função ``ensure_app`` inspirada em ``ensure_ftv_app``
do projecto de referência. A função garante que os atributos globais
desejados são configurados antes da criação do ``QApplication`` e aplica
uma folha de estilos consistente que suporta widgets com fundos
transparentes.
"""

from __future__ import annotations

from pathlib import Path
import sys
from typing import Sequence
from functools import lru_cache
from pathlib import Path

from importlib import util as importlib_util

from PySide6.QtCore import Qt
<<<<<<< HEAD
from PySide6.QtGui import QIcon, QPainter, QPixmap
=======
from PySide6.QtGui import QIcon
>>>>>>> 42cc77dc
from PySide6.QtWidgets import QApplication

_QT_SVG_SPEC = importlib_util.find_spec("PySide6.QtSvg")
if _QT_SVG_SPEC is not None:
    from PySide6.QtSvg import QSvgRenderer
else:  # pragma: no cover - QtSvg may be unavailable in headless tests
    QSvgRenderer = None

APP_STYLESHEET = """
* {
    font-family: 'Segoe UI', 'Helvetica Neue', Arial, sans-serif;
    font-size: 13px;
    color: #1f1f1f;
}

QMainWindow, QDialog {
    background: rgba(255, 255, 255, 230);
    border-radius: 12px;
}

QMenuBar {
    background-color: rgba(255, 255, 255, 210);
    border: none;
}

QMenu {
    background-color: rgba(255, 255, 255, 245);
    border: 1px solid rgba(31, 31, 31, 40%);
    border-radius: 6px;
}

QPushButton {
    background-color: rgba(46, 125, 229, 0.85);
    color: white;
    padding: 6px 14px;
    border-radius: 6px;
    border: none;
}

QPushButton:disabled {
    background-color: rgba(46, 125, 229, 0.35);
}

QLineEdit, QPlainTextEdit, QTextEdit, QListWidget, QTreeWidget {
    background-color: rgba(255, 255, 255, 230);
    border: 1px solid rgba(31, 31, 31, 45%);
    border-radius: 6px;
    padding: 4px 6px;
}

QLabel#splash-background {
    background: transparent;
}

QWidget#splash-overlay {
    background: transparent;
}
"""

APP_ICON_PATH = Path(__file__).resolve().parents[1] / "bwb-saft-app.svg"

__all__ = [
    "APP_STYLESHEET",
    "ensure_app",
    "set_application_stylesheet",
    "process_events",
]


def _coerce_argv(argv: Sequence[str] | None) -> list[str]:
    if argv is None:
        return list(sys.argv)
    return list(argv)


def ensure_app(argv: Sequence[str] | None = None) -> QApplication:
    """Return a shared ``QApplication`` instance configured for the GUI."""

    app = QApplication.instance()
    if app is not None:
        return app

    QApplication.setAttribute(Qt.AA_ShareOpenGLContexts, True)
    coerced = _coerce_argv(argv)
    app = QApplication(coerced)
    app.setApplicationName("Ferramentas SAF-T (AO)")
    app.setOrganizationName("BWB")
    app.setOrganizationDomain("bwb.pt")
    app.setStyle("Fusion")
<<<<<<< HEAD
    icon = _load_app_icon()
=======
    icon = QIcon(str(APP_ICON_PATH))
>>>>>>> 42cc77dc
    if not icon.isNull():
        app.setWindowIcon(icon)
    set_application_stylesheet(app)
    return app


def set_application_stylesheet(app: QApplication) -> None:
    """Apply the global application stylesheet if not already set."""

    current = app.styleSheet() or ""
    if APP_STYLESHEET.strip() and APP_STYLESHEET not in current:
        app.setStyleSheet(APP_STYLESHEET)


def process_events(app: QApplication, *, iterations: int = 1) -> None:
    """Process pending Qt events a limited number of times."""

    for _ in range(max(1, iterations)):
        app.processEvents()


@lru_cache()
def _load_app_icon() -> QIcon:
    """Load the bundled application icon, rendering SVGs when necessary."""

    icon = QIcon(str(APP_ICON_PATH))
    if not icon.isNull():
        return icon

    if APP_ICON_PATH.suffix.lower() == ".svg" and QSvgRenderer is not None:
        renderer = QSvgRenderer(str(APP_ICON_PATH))
        if renderer.isValid():
            icon = QIcon()
            for size in (16, 24, 32, 48, 64, 128, 256, 512):
                pixmap = QPixmap(size, size)
                pixmap.fill(Qt.GlobalColor.transparent)
                painter = QPainter(pixmap)
                renderer.render(painter)
                painter.end()
                icon.addPixmap(pixmap)
            if not icon.isNull():
                return icon

    return QIcon()<|MERGE_RESOLUTION|>--- conflicted
+++ resolved
@@ -18,11 +18,7 @@
 from importlib import util as importlib_util
 
 from PySide6.QtCore import Qt
-<<<<<<< HEAD
-from PySide6.QtGui import QIcon, QPainter, QPixmap
-=======
 from PySide6.QtGui import QIcon
->>>>>>> 42cc77dc
 from PySide6.QtWidgets import QApplication
 
 _QT_SVG_SPEC = importlib_util.find_spec("PySide6.QtSvg")
@@ -112,11 +108,7 @@
     app.setOrganizationName("BWB")
     app.setOrganizationDomain("bwb.pt")
     app.setStyle("Fusion")
-<<<<<<< HEAD
-    icon = _load_app_icon()
-=======
     icon = QIcon(str(APP_ICON_PATH))
->>>>>>> 42cc77dc
     if not icon.isNull():
         app.setWindowIcon(icon)
     set_application_stylesheet(app)
