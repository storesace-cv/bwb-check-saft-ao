"""Interface gráfica unificada para as ferramentas SAF-T (AO).

Este módulo disponibiliza uma aplicação em PySide6 que agrega as
funcionalidades principais do projecto num único local: validação do ficheiro
SAF-T, correcções automáticas *soft* e *hard* e registo de novas actualizações
de regras ou esquemas. O objectivo é fornecer uma experiência acessível para
utilizadores que preferem interagir com uma interface gráfica em vez da linha
de comandos.
"""

from __future__ import annotations

import importlib.util
import logging
from logging.handlers import RotatingFileHandler
import os
import sys
from functools import partial
from pathlib import Path
from typing import Iterable, Mapping


REPO_ROOT = Path(__file__).resolve().parents[2]
SCRIPTS_DIR = REPO_ROOT / "scripts"
VALIDATOR_SCRIPT = SCRIPTS_DIR / "validator_saft_ao.py"
AUTOFIX_SOFT_SCRIPT = SCRIPTS_DIR / "saft_ao_autofix_soft.py"
AUTOFIX_HARD_SCRIPT = SCRIPTS_DIR / "saft_ao_autofix_hard.py"
DEFAULT_XSD = REPO_ROOT / "schemas" / "SAFTAO1.01_01.xsd"
LOG_DIR = REPO_ROOT / "work" / "logs"
LOG_FILE = LOG_DIR / "saftao_gui.log"

SETTINGS_ORGANIZATION = "bwb"
SETTINGS_APPLICATION = "saftao_gui"
DEFAULT_XSD_SETTINGS_KEY = "defaults/xsd_file"


def _settings_object() -> QSettings:
    """Return a shared ``QSettings`` instance for the application."""

    return QSettings(SETTINGS_ORGANIZATION, SETTINGS_APPLICATION)


def configured_default_xsd_path(*, fallback_to_builtin: bool = True) -> Path | None:
    """Return the XSD configured by the user or the bundled default."""

    settings = _settings_object()
    stored = settings.value(DEFAULT_XSD_SETTINGS_KEY)
    if stored:
        return Path(str(stored)).expanduser()
    if fallback_to_builtin and DEFAULT_XSD.exists():
        return DEFAULT_XSD.resolve()
    return None


def configured_default_xsd_directory() -> Path:
    """Return a sensible directory to start file dialogs for XSD selection."""

    xsd_path = configured_default_xsd_path()
    if xsd_path and xsd_path.exists():
        return xsd_path.parent
    if DEFAULT_XSD.exists():
        return DEFAULT_XSD.parent
    return Path.home()


def store_configured_default_xsd(path: Path | None) -> None:
    """Persist the user defined default XSD path."""

    settings = _settings_object()
    if path is None:
        settings.remove(DEFAULT_XSD_SETTINGS_KEY)
        return
    expanded = Path(path).expanduser()
    settings.setValue(DEFAULT_XSD_SETTINGS_KEY, str(expanded))


def _make_widget_translucent(widget: QWidget) -> None:
    """Configure ``widget`` to keep Qt decorations but transparent content."""

    widget.setAttribute(Qt.WidgetAttribute.WA_TranslucentBackground, True)
    widget.setAttribute(Qt.WidgetAttribute.WA_NoSystemBackground, True)
    widget.setAutoFillBackground(False)


<<<<<<< HEAD
=======
def _ensure_widget_stylesheet_transparent(widget: QWidget) -> None:
    """Apply a transparent background stylesheet without overriding custom styles."""

    existing_stylesheet = widget.styleSheet()
    transparent_rule = "background: transparent;"
    if transparent_rule in existing_stylesheet:
        return
    if existing_stylesheet:
        widget.setStyleSheet(f"{existing_stylesheet}\n{transparent_rule}")
    else:
        widget.setStyleSheet(transparent_rule)


>>>>>>> 99d8c7ee
def _configure_logging() -> logging.Logger:
    """Configure application-wide logging to a rotating file."""

    LOG_DIR.mkdir(parents=True, exist_ok=True)
    logger = logging.getLogger("saftao.gui")
    if not logger.handlers:
        handler = RotatingFileHandler(
            LOG_FILE,
            maxBytes=1_000_000,
            backupCount=5,
            encoding="utf-8",
        )
        formatter = logging.Formatter(
            "%(asctime)s %(levelname)s [%(name)s] %(message)s"
        )
        handler.setFormatter(formatter)
        logger.addHandler(handler)
        logger.setLevel(logging.INFO)
        logger.propagate = False

    logging.captureWarnings(True)
    return logger


LOGGER = _configure_logging()

class UserInputError(Exception):
    """Erro de validação provocado por dados introduzidos pelo utilizador."""


_PLUGIN_SUFFIXES = {".dll", ".dylib", ".so"}

_DISCOVERED_PLUGIN_PATHS: tuple[Path, Path] | None = None


def _iter_plugin_roots(include_qt_library_info: bool) -> Iterable[Path]:
    seen: set[Path] = set()

    for env_name in ("QT_PLUGIN_PATH", "QT_QPA_PLATFORM_PLUGIN_PATH"):
        raw_value = os.environ.get(env_name)
        if not raw_value:
            continue
        for chunk in raw_value.split(os.pathsep):
            if not chunk:
                continue
            path = Path(chunk).expanduser().resolve()
            if path in seen:
                continue
            seen.add(path)
            if env_name == "QT_QPA_PLATFORM_PLUGIN_PATH" and path.name == "platforms":
                yield path.parent
            else:
                yield path

    spec = importlib.util.find_spec("PySide6")
    if spec and spec.submodule_search_locations:
        pyside_root = Path(spec.submodule_search_locations[0]).resolve()
        if pyside_root not in seen:
            seen.add(pyside_root)
            yield pyside_root
        for relative in (Path("Qt/plugins"), Path("plugins")):
            candidate = (pyside_root / relative).resolve()
            if candidate in seen:
                continue
            seen.add(candidate)
            yield candidate

    if include_qt_library_info:
        qt_plugins = Path(QLibraryInfo.path(QLibraryInfo.LibraryPath.PluginsPath)).resolve()
        if qt_plugins not in seen:
            seen.add(qt_plugins)
            yield qt_plugins


def _contains_platform_plugins(directory: Path) -> bool:
    if not directory.is_dir():
        return False

    for entry in directory.iterdir():
        if not entry.is_file():
            continue
        suffix = entry.suffix.lower()
        if suffix in _PLUGIN_SUFFIXES:
            name = entry.stem.lower()
            if name.startswith("q") or name.startswith("libq"):
                return True
    return False


def _discover_platform_plugin_dirs(include_qt_library_info: bool) -> tuple[Path, Path] | None:
    """Return ``(plugin_root, platform_dir)`` if any candidate contains plugins."""

    for candidate in _iter_plugin_roots(include_qt_library_info):
        platform_dir = candidate / "platforms"
        if _contains_platform_plugins(platform_dir):
            return candidate, platform_dir

        if candidate.name == "platforms" and _contains_platform_plugins(candidate):
            return candidate.parent, candidate

    return None


def _set_qt_plugin_environment(plugin_root: Path, platform_dir: Path) -> None:
    os.environ["QT_PLUGIN_PATH"] = str(plugin_root)
    os.environ["QT_QPA_PLATFORM_PLUGIN_PATH"] = str(platform_dir)
    LOGGER.debug("QT_PLUGIN_PATH ajustado para %s", plugin_root)
    LOGGER.debug("QT_QPA_PLATFORM_PLUGIN_PATH ajustado para %s", platform_dir)


def _preconfigure_qt_plugin_paths() -> None:
    """Prepare plugin environment variables before importing PySide6 modules."""

    global _DISCOVERED_PLUGIN_PATHS

    discovered = _discover_platform_plugin_dirs(include_qt_library_info=False)
    if not discovered:
        LOGGER.debug("Nenhum plugin Qt adicional detectado antes do import do PySide6.")
        return

    _DISCOVERED_PLUGIN_PATHS = discovered
    plugin_root, platform_dir = discovered
    LOGGER.debug(
        "Qt plugins detectados previamente em %s (plataformas: %s)",
        plugin_root,
        platform_dir,
    )
    _set_qt_plugin_environment(plugin_root, platform_dir)


_preconfigure_qt_plugin_paths()


from PySide6.QtCore import (
    QCoreApplication,
    QLibraryInfo,
    QObject,
    QSettings,
    Qt,
    QProcess,
    QProcessEnvironment,
    Signal,
    Slot,
)
from PySide6.QtGui import QAction, QTextCursor
from PySide6.QtWidgets import (
    QApplication,
    QFileDialog,
    QFormLayout,
    QGroupBox,
    QHBoxLayout,
    QLabel,
    QLineEdit,
    QListWidget,
    QListWidgetItem,
    QMainWindow,
    QMenu,
    QMenuBar,
    QMessageBox,
    QPushButton,
    QPlainTextEdit,
    QStackedWidget,
    QVBoxLayout,
    QWidget,
)

def _ensure_qt_plugin_path() -> None:
    """Guarantee that Qt can locate platform plugins even inside venvs."""

    global _DISCOVERED_PLUGIN_PATHS

    discovered = _DISCOVERED_PLUGIN_PATHS
    if discovered is None:
        discovered = _discover_platform_plugin_dirs(include_qt_library_info=True)
        if discovered is None:
            LOGGER.warning("Não foi possível localizar plugins Qt adicionais.")
            return
        _DISCOVERED_PLUGIN_PATHS = discovered

    plugin_root, platform_dir = discovered
    LOGGER.debug("Qt plugins detectados em %s", plugin_root)

    _set_qt_plugin_environment(plugin_root, platform_dir)

    existing_paths = {Path(path) for path in QCoreApplication.libraryPaths()}
    for directory in (plugin_root, platform_dir):
        if directory not in existing_paths:
            QCoreApplication.addLibraryPath(str(directory))
            existing_paths.add(directory)
            LOGGER.debug("Adicionado %s às library paths do Qt", directory)


def _create_path_selector(line_edit: QLineEdit, button: QPushButton) -> QWidget:
    container = QWidget()
    layout = QHBoxLayout(container)
    layout.setContentsMargins(0, 0, 0, 0)
    layout.addWidget(line_edit)
    layout.addWidget(button)
    return container


class DefaultFolderManager(QObject):
    """Persiste e divulga as pastas padrão utilizadas pelas operações."""

    folder_changed = Signal(str, Path)

    FOLDER_ORIGIN = "origin"
    FOLDER_VALIDATION = "validation"
    FOLDER_FIX_STANDARD = "fix_standard"
    FOLDER_FIX_HIGH = "fix_high"

    _SETTINGS_PREFIX = "folders"
    _DEFAULTS: Mapping[str, Path] = {
        FOLDER_ORIGIN: REPO_ROOT / "work" / "origem",
        FOLDER_VALIDATION: REPO_ROOT / "work" / "destino" / "verify",
        FOLDER_FIX_STANDARD: REPO_ROOT / "work" / "destino" / "std",
        FOLDER_FIX_HIGH: REPO_ROOT / "work" / "destino" / "hard",
    }

    _LABELS: Mapping[str, str] = {
        FOLDER_ORIGIN: "Pasta de origem (ficheiros originais)",
        FOLDER_VALIDATION: "Destino da validação",
        FOLDER_FIX_STANDARD: "Destino Fix Precisão Standard",
        FOLDER_FIX_HIGH: "Destino Fix Precisão Alta",
    }

    def __init__(self, parent: QObject | None = None) -> None:
        super().__init__(parent)
        self._logger = LOGGER.getChild("DefaultFolderManager")
        self._logger.info("Inicializar gestor de pastas por defeito.")
        self._settings = _settings_object()
        self._ensure_structure()

    def keys(self) -> tuple[str, ...]:
        return tuple(self._DEFAULTS.keys())

    def label_for(self, key: str) -> str:
        try:
            return self._LABELS[key]
        except KeyError as exc:  # pragma: no cover - defensive
            raise KeyError(f"Unknown folder key: {key}") from exc

    def get_folder(self, key: str) -> Path:
        default = self._get_default(key)
        stored = self._settings.value(self._settings_key(key))
        if stored:
            path = Path(str(stored)).expanduser()
        else:
            path = default
        path.mkdir(parents=True, exist_ok=True)
        resolved = path.resolve()
        self._logger.debug("Pasta '%s' resolvida para %s", key, resolved)
        return resolved

    def set_folder(self, key: str, value: Path | str) -> Path:
        new_path = Path(value).expanduser()
        new_path.mkdir(parents=True, exist_ok=True)
        new_path = new_path.resolve()
        current = self.get_folder(key)
        if current == new_path:
            self._logger.debug("Pasta '%s' já configurada para %s", key, new_path)
            return current
        self._settings.setValue(self._settings_key(key), str(new_path))
        self._logger.info("Pasta '%s' actualizada para %s", key, new_path)
        self.folder_changed.emit(key, new_path)
        return new_path

    def reset_to_defaults(self) -> None:
        for key, path in self._DEFAULTS.items():
            self._logger.info("Repor pasta '%s' para %s", key, path)
            self.set_folder(key, path)

    def _settings_key(self, key: str) -> str:
        return f"{self._SETTINGS_PREFIX}/{key}"

    def _get_default(self, key: str) -> Path:
        try:
            return self._DEFAULTS[key]
        except KeyError as exc:  # pragma: no cover - defensive
            raise KeyError(f"Unknown folder key: {key}") from exc

    def _ensure_structure(self) -> None:
        for path in self._DEFAULTS.values():
            path.mkdir(parents=True, exist_ok=True)
            self._logger.debug("Garantida existência da pasta %s", path)


class CommandRunner(QObject):
    """Executa comandos externos de forma assíncrona usando ``QProcess``."""

    started = Signal(str)
    output_received = Signal(str)
    error_received = Signal(str)
    finished = Signal(int)

    def __init__(self, parent: QObject | None = None) -> None:
        super().__init__(parent)
        self._logger = LOGGER.getChild("CommandRunner")
        self._process: QProcess | None = None
        self._pending_command_repr: str | None = None

    def is_running(self) -> bool:
        return bool(self._process and self._process.state() != QProcess.NotRunning)

    def run(
        self,
        program: str,
        arguments: Iterable[str],
        *,
        cwd: Path | None = None,
    ) -> bool:
        if self.is_running():
            self._logger.warning(
                "Tentativa de executar '%s' enquanto outro processo decorre.", program
            )
            return False

        process = QProcess(self)
        if cwd is not None:
            process.setWorkingDirectory(str(cwd))

        env = QProcessEnvironment.systemEnvironment()
        env.insert("PYTHONIOENCODING", "utf-8")
        process.setProcessEnvironment(env)

        process.setProgram(program)
        arguments = list(arguments)
        process.setArguments(arguments)

        process.readyReadStandardOutput.connect(self._handle_stdout)
        process.readyReadStandardError.connect(self._handle_stderr)
        process.finished.connect(self._handle_finished)
        process.errorOccurred.connect(self._handle_error)
        process.started.connect(self._handle_started)

        self._process = process
        self._pending_command_repr = self._format_command(program, arguments)
        self._logger.info("A iniciar comando: %s", self._pending_command_repr)
        process.start()
        return True

    @staticmethod
    def _format_command(program: str, arguments: Iterable[str]) -> str:
        def quote(value: str) -> str:
            if not value or any(ch.isspace() for ch in value) or '"' in value:
                escaped = value.replace("\"", '\\"')
                return f'"{escaped}"'
            return value

        return " ".join([quote(program), *(quote(arg) for arg in arguments)])

    @Slot()
    def _handle_started(self) -> None:
        if self._pending_command_repr is not None:
            self.started.emit(self._pending_command_repr)
            self._logger.info("Comando iniciado: %s", self._pending_command_repr)
            self._pending_command_repr = None

    @Slot()
    def _handle_stdout(self) -> None:
        if self._process is None:
            return
        text = bytes(self._process.readAllStandardOutput()).decode("utf-8", "ignore")
        if text:
            self.output_received.emit(text)
            self._logger.debug("STDOUT: %s", text.rstrip())

    @Slot()
    def _handle_stderr(self) -> None:
        if self._process is None:
            return
        text = bytes(self._process.readAllStandardError()).decode("utf-8", "ignore")
        if text:
            self.error_received.emit(text)
            self._logger.warning("STDERR: %s", text.rstrip())

    @Slot(int, QProcess.ExitStatus)
    def _handle_finished(self, exit_code: int, _status: QProcess.ExitStatus) -> None:
        self._cleanup(exit_code)
        self._logger.info("Comando terminado com código %s", exit_code)

    @Slot(QProcess.ProcessError)
    def _handle_error(self, error: QProcess.ProcessError) -> None:
        if self._process is None:
            return
        message = self._process.errorString()
        if message:
            self.error_received.emit(message + "\n")
            self._logger.error("Erro de processo: %s", message)
        if error == QProcess.ProcessError.FailedToStart:
            self._cleanup(-1)

    def _cleanup(self, exit_code: int) -> None:
        process = self._process
        if process is None:
            return
        process.deleteLater()
        self._process = None
        self.finished.emit(exit_code)
        self._logger.debug("Recursos do processo libertados.")


class OperationTab(QWidget):
    """Base para *tabs* que executam comandos externos."""

    def __init__(self, parent: QWidget | None = None) -> None:
        super().__init__(parent)
        self._logger = LOGGER.getChild(self.__class__.__name__)
        self.runner = CommandRunner(self)
        self.output = QPlainTextEdit()
        self.output.setReadOnly(True)
        self.output.setStyleSheet(
            "QPlainTextEdit {"
            "background-color: rgba(255, 255, 255, 128);"
            "color: #000000;"
            "}"
        )
        self.status_label = QLabel("Pronto.")
        self._run_button: QPushButton | None = None

        self.runner.output_received.connect(self._append_output)
        self.runner.error_received.connect(self._append_output)
        self.runner.started.connect(self._on_started)
        self.runner.finished.connect(self._on_finished)

    def register_run_button(self, button: QPushButton) -> None:
        self._run_button = button
        button.clicked.connect(self._on_run_clicked)

    def build_command(self) -> tuple[list[str], Path | None]:
        raise NotImplementedError

    def _on_run_clicked(self) -> None:
        if self.runner.is_running():
            self._logger.warning("Pedido de execução ignorado: processo já em curso.")
            QMessageBox.information(
                self,
                "Operação em curso",
                "Já existe uma operação a decorrer. Aguarde o seu término.",
            )
            return

        try:
            arguments, cwd = self.build_command()
        except UserInputError as exc:
            self._logger.warning("Validação falhou: %s", exc)
            QMessageBox.warning(self, "Dados em falta", str(exc))
            return
        except Exception:  # pragma: no cover - via interface
            self._logger.exception("Erro inesperado ao preparar a operação.")
            QMessageBox.critical(
                self,
                "Erro inesperado",
                (
                    "Ocorreu um erro inesperado durante a preparação da operação. "
                    f"Consulte o log em {LOG_FILE} para mais detalhes."
                ),
            )
            return

        self.output.clear()
        self._logger.info("A executar comando com argumentos: %s", arguments)
        if not self.runner.run(sys.executable, arguments, cwd=cwd):
            self._logger.warning("Falha ao iniciar processo: outro processo em execução.")
            QMessageBox.warning(
                self,
                "Operação em curso",
                "Já existe uma operação a decorrer. Aguarde o seu término.",
            )
            return

        if self._run_button is not None:
            self._run_button.setEnabled(False)

    @Slot(str)
    def _on_started(self, command: str) -> None:
        self.status_label.setText("A executar…")
        self.output.appendPlainText(f"$ {command}")
        self._logger.info("Execução iniciada: %s", command)

    @Slot(int)
    def _on_finished(self, exit_code: int) -> None:
        if self._run_button is not None:
            self._run_button.setEnabled(True)
        if exit_code == 0:
            self.status_label.setText("Concluído com sucesso.")
            self._logger.info("Execução concluída com sucesso.")
        else:
            self.status_label.setText(f"Concluído com código {exit_code}.")
            self._logger.warning("Execução terminada com código %s", exit_code)

    @Slot(str)
    def _append_output(self, text: str) -> None:
        cursor = self.output.textCursor()
        cursor.movePosition(QTextCursor.End)
        cursor.insertText(text)
        self.output.setTextCursor(cursor)
        self.output.ensureCursorVisible()
        self._logger.debug("Output acumulado: %s", text.rstrip())


class ValidationTab(OperationTab):
    """Executa a validação completa do ficheiro SAF-T."""

    def __init__(
        self,
        folders: DefaultFolderManager,
        parent: QWidget | None = None,
    ) -> None:
        super().__init__(parent)
        self._folders = folders
        self.xml_edit = QLineEdit()
        self.xsd_edit = QLineEdit()
        self.destination_label = QLabel()
        self.destination_label.setWordWrap(True)

        self._refresh_default_xsd_placeholder()

        xml_button = QPushButton("Escolher ficheiro…")
        xml_button.clicked.connect(self._select_xml)
        xsd_button = QPushButton("Escolher XSD…")
        xsd_button.clicked.connect(self._select_xsd)

        run_button = QPushButton("Executar validação")
        self.register_run_button(run_button)

        form = QFormLayout()
        form.addRow("Ficheiro SAF-T:", _create_path_selector(self.xml_edit, xml_button))
        form.addRow("Ficheiro XSD (opcional):", _create_path_selector(self.xsd_edit, xsd_button))

        layout = QVBoxLayout(self)
        layout.addLayout(form)
        layout.addWidget(run_button)
        layout.addWidget(self.destination_label)
        layout.addWidget(self.status_label)
        layout.addWidget(self.output)

        self._folders.folder_changed.connect(self._on_folder_changed)
        self._update_destination_label()

    def _select_xml(self) -> None:
        base_dir = self._folders.get_folder(DefaultFolderManager.FOLDER_ORIGIN)
        path, _ = QFileDialog.getOpenFileName(
            self,
            "Selecionar ficheiro SAF-T",
            str(base_dir),
            "Ficheiros SAF-T (*.xml);;Todos os ficheiros (*)",
        )
        if path:
            self.xml_edit.setText(path)
            self._logger.info("Ficheiro SAF-T selecionado: %s", path)

    def _select_xsd(self) -> None:
        path, _ = QFileDialog.getOpenFileName(
            self,
            "Selecionar ficheiro XSD",
            str(configured_default_xsd_directory()),
            "Ficheiros XSD (*.xsd);;Todos os ficheiros (*)",
        )
        if path:
            self.xsd_edit.setText(path)
            self._logger.info("Ficheiro XSD selecionado: %s", path)

    def build_command(self) -> tuple[list[str], Path | None]:
        xml_path = self._require_existing_path(self.xml_edit.text(), "ficheiro SAF-T")
        arguments = [str(VALIDATOR_SCRIPT), str(xml_path)]

        xsd_text = self.xsd_edit.text().strip()
        self._refresh_default_xsd_placeholder()

        if xsd_text:
            xsd_path = self._require_existing_path(xsd_text, "ficheiro XSD")
            arguments.extend(["--xsd", str(xsd_path)])
        else:
            configured_xsd = configured_default_xsd_path(fallback_to_builtin=False)
            if configured_xsd is not None and not configured_xsd.exists():
                raise UserInputError(
                    "O ficheiro XSD por defeito configurado não foi encontrado em "
                    f"'{configured_xsd}'. Atualize a configuração ou selecione um ficheiro."
                )
            fallback_xsd = configured_default_xsd_path()
            if fallback_xsd:
                arguments.extend(["--xsd", str(fallback_xsd)])
                self._logger.info(
                    "Ficheiro XSD por defeito aplicado: %s", fallback_xsd
                )

        destination = self._folders.get_folder(DefaultFolderManager.FOLDER_VALIDATION)
        self._logger.info(
            "Validação preparada para %s com destino %s", xml_path, destination
        )
        return arguments, destination

    def _refresh_default_xsd_placeholder(self) -> None:
        default_xsd = configured_default_xsd_path()
        if default_xsd:
            self.xsd_edit.setPlaceholderText(str(default_xsd))
        else:
            self.xsd_edit.setPlaceholderText("")

    @staticmethod
    def _require_existing_path(value: str, description: str) -> Path:
        text = value.strip()
        if not text:
            raise UserInputError(f"Selecione um {description}.")
        path = Path(text).expanduser()
        if not path.exists():
            raise UserInputError(f"O {description} '{path}' não foi encontrado.")
        LOGGER.debug("Validado %s em %s", description, path)
        return path

    def _update_destination_label(self) -> None:
        destination = self._folders.get_folder(DefaultFolderManager.FOLDER_VALIDATION)
        self.destination_label.setText(
            f"Os resultados (ficheiro Excel de log) são gravados em: {destination}"
        )

    def _on_folder_changed(self, key: str, _path: Path) -> None:
        if key == DefaultFolderManager.FOLDER_VALIDATION:
            self._update_destination_label()


class AutoFixTab(OperationTab):
    """Base para *tabs* de execução dos scripts de auto-correcção."""

    def __init__(
        self,
        script_path: Path,
        label: str,
        folders: DefaultFolderManager,
        destination_key: str,
        parent: QWidget | None = None,
    ) -> None:
        super().__init__(parent)
        self._script_path = script_path
        self._folders = folders
        self._destination_key = destination_key
        self.xml_edit = QLineEdit()
        self.destination_label = QLabel()
        self.destination_label.setWordWrap(True)

        xml_button = QPushButton("Escolher ficheiro…")
        xml_button.clicked.connect(self._select_xml)

        run_button = QPushButton(label)
        self.register_run_button(run_button)

        description = QLabel(
            "O ficheiro selecionado é processado diretamente. Os resultados "
            "(novas versões do XML e log em Excel) são gravados na pasta de "
            "destino configurada."
        )
        description.setWordWrap(True)

        form = QFormLayout()
        form.addRow("Ficheiro SAF-T:", _create_path_selector(self.xml_edit, xml_button))

        layout = QVBoxLayout(self)
        layout.addLayout(form)
        layout.addWidget(description)
        layout.addWidget(run_button)
        layout.addWidget(self.destination_label)
        layout.addWidget(self.status_label)
        layout.addWidget(self.output)

        self._folders.folder_changed.connect(self._on_folder_changed)
        self._update_destination_label()

    def _select_xml(self) -> None:
        base_dir = self._folders.get_folder(DefaultFolderManager.FOLDER_ORIGIN)
        path, _ = QFileDialog.getOpenFileName(
            self,
            "Selecionar ficheiro SAF-T",
            str(base_dir),
            "Ficheiros SAF-T (*.xml);;Todos os ficheiros (*)",
        )
        if path:
            self.xml_edit.setText(path)
            self._logger.info("Ficheiro SAF-T selecionado para auto-fix: %s", path)

    def build_command(self) -> tuple[list[str], Path | None]:
        xml_path = self._require_existing_path(self.xml_edit.text())
        destination_dir = self._folders.get_folder(self._destination_key)
        destination_dir.mkdir(parents=True, exist_ok=True)

        command = [
            str(self._script_path),
            str(xml_path),
            "--output-dir",
            str(destination_dir),
        ]

        self._logger.info(
            "Execução preparada para %s com destino %s",
            xml_path,
            destination_dir,
        )
        return command, destination_dir

    @staticmethod
    def _require_existing_path(value: str) -> Path:
        text = value.strip()
        if not text:
            raise UserInputError("Selecione um ficheiro SAF-T.")
        path = Path(text).expanduser()
        if not path.exists():
            raise UserInputError(f"O ficheiro '{path}' não foi encontrado.")
        return path

    def _update_destination_label(self) -> None:
        destination_dir = self._folders.get_folder(self._destination_key)
        self.destination_label.setText(
            "Os resultados (XML e log) são gravados em: "
            f"{destination_dir}"
        )

    def _on_folder_changed(self, key: str, _path: Path) -> None:
        if key == self._destination_key or key == DefaultFolderManager.FOLDER_ORIGIN:
            self._update_destination_label()


class RuleUpdateTab(OperationTab):
    """Interface para o utilitário de registo de actualizações de regras."""

    def __init__(self, parent: QWidget | None = None) -> None:
        super().__init__(parent)
        self.note_edit = QLineEdit()
        self.tag_edit = QLineEdit()
        self.schema_target_edit = QLineEdit()
        self.xsd_edit = QLineEdit()
        self.rules_list = QListWidget()

        xsd_button = QPushButton("Escolher XSD…")
        xsd_button.clicked.connect(self._select_xsd)

        add_rule_button = QPushButton("Adicionar ficheiros de regras…")
        add_rule_button.clicked.connect(self._add_rule_files)
        remove_rule_button = QPushButton("Remover selecionados")
        remove_rule_button.clicked.connect(self._remove_selected_rules)

        run_button = QPushButton("Registar actualização")
        self.register_run_button(run_button)

        form = QFormLayout()
        form.addRow("Nota:", self.note_edit)
        form.addRow("Etiqueta (opcional):", self.tag_edit)
        form.addRow(
            "Destino schema (opcional):",
            QLabel("Ex.: SAFTAO1.01_01.xsd ou subpastas dentro de 'schemas/'."),
        )
        form.addRow("", self.schema_target_edit)
        form.addRow(
            "Ficheiro XSD (opcional):",
            _create_path_selector(self.xsd_edit, xsd_button),
        )

        rules_box = QGroupBox("Ficheiros de regras")
        rules_layout = QVBoxLayout(rules_box)
        rules_layout.addWidget(self.rules_list)
        button_row = QHBoxLayout()
        button_row.addWidget(add_rule_button)
        button_row.addWidget(remove_rule_button)
        rules_layout.addLayout(button_row)

        layout = QVBoxLayout(self)
        layout.addLayout(form)
        layout.addWidget(rules_box)
        layout.addWidget(run_button)
        layout.addWidget(self.status_label)
        layout.addWidget(self.output)

    def _select_xsd(self) -> None:
        path, _ = QFileDialog.getOpenFileName(
            self,
            "Selecionar ficheiro XSD",
            str(configured_default_xsd_directory()),
            "Ficheiros XSD (*.xsd);;Todos os ficheiros (*)",
        )
        if path:
            self.xsd_edit.setText(path)

    def _add_rule_files(self) -> None:
        paths, _ = QFileDialog.getOpenFileNames(
            self,
            "Selecionar ficheiros de regras",
            str(Path.home()),
            "Todos os ficheiros (*)",
        )
        existing = {self.rules_list.item(i).data(Qt.UserRole) for i in range(self.rules_list.count())}
        for path in paths:
            if path and path not in existing:
                item = QListWidgetItem(Path(path).name)
                item.setData(Qt.UserRole, path)
                self.rules_list.addItem(item)

    def _remove_selected_rules(self) -> None:
        for item in self.rules_list.selectedItems():
            row = self.rules_list.row(item)
            self.rules_list.takeItem(row)

    def build_command(self) -> tuple[list[str], Path | None]:
        note = self.note_edit.text().strip()
        if not note:
            raise UserInputError("Indique uma nota descritiva para a actualização.")

        arguments: list[str] = ["-m", "saftao.rules_updates", "--note", note]
        self._logger.info("Preparar registo de regras: nota '%s'", note)

        tag = self.tag_edit.text().strip()
        if tag:
            arguments.extend(["--tag", tag])

        schema_target = self.schema_target_edit.text().strip()
        if schema_target:
            arguments.extend(["--schema-target", schema_target])

        xsd_text = self.xsd_edit.text().strip()
        if xsd_text:
            xsd_path = self._require_existing(xsd_text, "ficheiro XSD")
            arguments.extend(["--xsd", str(xsd_path)])

        rules = [self.rules_list.item(i).data(Qt.UserRole) for i in range(self.rules_list.count())]
        for rule in rules:
            arguments.extend(["--rule", rule])
            self._logger.debug("Regra incluída: %s", rule)

        if not xsd_text and not rules:
            raise UserInputError(
                "Adicione pelo menos um ficheiro (XSD ou regras) para registar a actualização."
            )

        self._logger.info(
            "Actualização de regras preparada com %d ficheiros de regras.", len(rules)
        )
        return arguments, REPO_ROOT

    @staticmethod
    def _require_existing(value: str, description: str) -> Path:
        path = Path(value).expanduser()
        if not path.exists():
            raise UserInputError(f"O {description} '{path}' não foi encontrado.")
        return path


class DefaultFoldersWidget(QWidget):
    """Permite configurar as pastas por defeito utilizadas pelas operações."""

    def __init__(
        self,
        folders: DefaultFolderManager,
        parent: QWidget | None = None,
    ) -> None:
        super().__init__(parent)
        self._folders = folders
        self._edits: dict[str, QLineEdit] = {}
        self._logger = LOGGER.getChild("DefaultFoldersWidget")
        self._xsd_edit = QLineEdit()
        if DEFAULT_XSD.exists():
            self._xsd_edit.setPlaceholderText(str(DEFAULT_XSD))

        description = QLabel(
            "Configure abaixo as pastas por defeito utilizadas para abrir e "
            "guardar ficheiros. As pastas são criadas automaticamente caso "
            "não existam."
        )
        description.setWordWrap(True)

        form = QFormLayout()
        for key in self._folders.keys():
            edit = QLineEdit(str(self._folders.get_folder(key)))
            self._edits[key] = edit
            browse_button = QPushButton("Escolher pasta…")
            browse_button.clicked.connect(partial(self._select_folder, key))
            form.addRow(
                f"{self._folders.label_for(key)}:",
                _create_path_selector(edit, browse_button),
            )

        xsd_button = QPushButton("Escolher ficheiro…")
        xsd_button.clicked.connect(self._select_xsd)
        form.addRow(
            "Ficheiro XSD por defeito:",
            _create_path_selector(self._xsd_edit, xsd_button),
        )

        save_button = QPushButton("Guardar alterações")
        save_button.clicked.connect(self._save_changes)
        reset_button = QPushButton("Repor valores por defeito")
        reset_button.clicked.connect(self._reset_defaults)

        button_row = QHBoxLayout()
        button_row.addWidget(save_button)
        button_row.addWidget(reset_button)
        button_row.addStretch(1)

        layout = QVBoxLayout(self)
        layout.addWidget(description)
        layout.addLayout(form)
        layout.addLayout(button_row)
        layout.addStretch(1)

        self._folders.folder_changed.connect(self._on_folder_changed)
        self._reload_from_manager()

    def _select_folder(self, key: str) -> None:
        current_text = self._edits[key].text().strip()
        current = Path(current_text).expanduser() if current_text else Path.home()
        base_dir = current if current.exists() else Path.home()
        path = QFileDialog.getExistingDirectory(
            self,
            "Selecionar pasta",
            str(base_dir),
        )
        if path:
            self._edits[key].setText(path)
            self._logger.info("Pasta seleccionada para '%s': %s", key, path)

    def _select_xsd(self) -> None:
        base_dir = configured_default_xsd_directory()
        path, _ = QFileDialog.getOpenFileName(
            self,
            "Selecionar ficheiro XSD",
            str(base_dir),
            "Ficheiros XSD (*.xsd);;Todos os ficheiros (*)",
        )
        if path:
            self._xsd_edit.setText(path)
            self._logger.info("Ficheiro XSD por defeito seleccionado: %s", path)

    def _save_changes(self) -> None:
        new_values: dict[str, Path] = {}
        for key, edit in self._edits.items():
            text = edit.text().strip()
            if not text:
                QMessageBox.warning(
                    self,
                    "Pasta inválida",
                    "Indique um caminho válido para todas as pastas.",
                )
                self._logger.warning("Tentativa de guardar com pasta vazia em '%s'", key)
                return
            new_values[key] = Path(text).expanduser()

        xsd_text = self._xsd_edit.text().strip()
        xsd_path: Path | None
        if xsd_text:
            xsd_path = Path(xsd_text).expanduser()
            if not xsd_path.exists():
                QMessageBox.warning(
                    self,
                    "Ficheiro XSD inválido",
                    "O ficheiro XSD indicado não existe. Corrija o caminho ou deixe o campo vazio para usar o padrão.",
                )
                self._logger.warning(
                    "Tentativa de configurar XSD por defeito inexistente: %s",
                    xsd_path,
                )
                return
        else:
            xsd_path = None

        try:
            for key, path in new_values.items():
                self._folders.set_folder(key, path)
        except OSError as exc:  # pragma: no cover - depende do FS
            QMessageBox.critical(
                self,
                "Erro ao guardar",
                f"Não foi possível atualizar as pastas: {exc}",
            )
            self._logger.exception("Falha ao actualizar pastas: %s", exc)
            return

        if xsd_path is not None:
            store_configured_default_xsd(xsd_path)
            self._logger.info("Ficheiro XSD por defeito actualizado para %s", xsd_path)
        else:
            store_configured_default_xsd(None)
            self._logger.info("Ficheiro XSD por defeito removido; será usado o padrão.")

        QMessageBox.information(self, "Pastas actualizadas", "Alterações guardadas com sucesso.")
        self._logger.info("Pastas por defeito actualizadas: %s", new_values)
        self._reload_from_manager()

    def _reset_defaults(self) -> None:
        self._folders.reset_to_defaults()
        store_configured_default_xsd(DEFAULT_XSD if DEFAULT_XSD.exists() else None)
        self._reload_from_manager()
        QMessageBox.information(
            self,
            "Valores repostos",
            "Foram repostas as pastas sugeridas pela aplicação.",
        )
        self._logger.info("Pastas por defeito repostas para os valores iniciais.")

    def _reload_from_manager(self) -> None:
        for key, edit in self._edits.items():
            edit.setText(str(self._folders.get_folder(key)))
        self._logger.debug("Campos de pastas actualizados a partir do gestor.")
        xsd_path = configured_default_xsd_path()
        if xsd_path:
            self._xsd_edit.setText(str(xsd_path))
        else:
            self._xsd_edit.clear()

    def _on_folder_changed(self, key: str, path: Path) -> None:
        edit = self._edits.get(key)
        if edit is not None:
            edit.setText(str(path))
            self._logger.debug("Interface sincronizada para '%s' com %s", key, path)


class MainWindow(QMainWindow):
    def __init__(self) -> None:
        super().__init__()
        self.setWindowTitle("Ferramentas SAF-T (AO)")
        self._logger = LOGGER.getChild("MainWindow")
        self._logger.info("Inicialização da janela principal.")
        self._folders = DefaultFolderManager(self)

        _make_widget_translucent(self)
        _ensure_widget_stylesheet_transparent(self)

        self._stack = QStackedWidget()
        self._stack.setAttribute(
            Qt.WidgetAttribute.WA_TranslucentBackground, True
        )
        self._stack.setAttribute(Qt.WidgetAttribute.WA_NoSystemBackground, True)
        self._stack.setAutoFillBackground(False)
        self._stack.setStyleSheet("background-color: transparent;")
        self.setCentralWidget(self._stack)

        blank_page = QWidget()
        blank_page.setAttribute(
            Qt.WidgetAttribute.WA_TranslucentBackground, True
        )
        blank_page.setAttribute(Qt.WidgetAttribute.WA_NoSystemBackground, True)
        blank_page.setAutoFillBackground(False)
        self._blank_index = self._stack.addWidget(blank_page)
        self._stack.setCurrentIndex(self._blank_index)
        self._logger.info("Ecrã inicial apresentado sem página activa.")

        self._page_indices: dict[str, int] = {}
        self._register_page(
            "validation",
            ValidationTab(self._folders),
        )
        self._register_page(
            "fix_standard",
            AutoFixTab(
                AUTOFIX_SOFT_SCRIPT,
                "Executar Fix Precisão Standard",
                self._folders,
                DefaultFolderManager.FOLDER_FIX_STANDARD,
            ),
        )
        self._register_page(
            "fix_high",
            AutoFixTab(
                AUTOFIX_HARD_SCRIPT,
                "Executar Fix Precisão Alta",
                self._folders,
                DefaultFolderManager.FOLDER_FIX_HIGH,
            ),
        )
        self._register_page("rule_updates", RuleUpdateTab())
        self._register_page("default_folders", DefaultFoldersWidget(self._folders))

        menubar = self.menuBar()
        if sys.platform != "darwin":
            # Em ambientes macOS o menu é, por omissão, apresentado na barra
            # global do sistema. Fora do macOS forçamos o Qt a usar uma barra de
            # menus não nativa para garantir consistência visual entre
            # plataformas.
            menubar.setNativeMenuBar(False)
        _ensure_widget_stylesheet_transparent(menubar)
        self._build_menus(menubar)

        self.resize(1000, 720)
        self._logger.info(
            "Janela principal inicializada com decorações padrão e conteúdo transparente."
        )
        self._logger.info("Janela principal pronta.")

    def _register_page(self, key: str, widget: QWidget) -> None:
        index = self._stack.addWidget(widget)
        self._page_indices[key] = index
        self._logger.debug("Página '%s' registada no índice %s", key, index)
        # ``addWidget`` torna a página adicionada como a actual; forçamos o
        # regresso à página vazia para que nenhuma ferramenta fique visível
        # por defeito depois de cada registo.
        self._stack.setCurrentIndex(self._blank_index)

    def _show_page(self, key: str) -> None:
        index = self._page_indices.get(key)
        if index is not None:
            self._stack.setCurrentIndex(index)
            self._logger.info("Página '%s' apresentada.", key)
        else:
            self._logger.warning("Pedido para mostrar página desconhecida: %s", key)

    def _build_menus(self, menubar: QMenuBar) -> None:
        self._logger.debug("A construir menus da aplicação.")
        validation_menu = menubar.addMenu("Validação")
        self._add_menu_action(
            validation_menu,
            "Validação",
            "validation",
        )

        corrections_menu = menubar.addMenu("Correções")
        self._add_menu_action(
            corrections_menu,
            "Fix Precisão Standard",
            "fix_standard",
        )
        self._add_menu_action(
            corrections_menu,
            "Fix Precisão Alta",
            "fix_high",
        )

        parameters_menu = menubar.addMenu("Parâmetros")
        self._add_menu_action(
            parameters_menu,
            "Actualizações de Regras",
            "rule_updates",
        )
        self._add_menu_action(
            parameters_menu,
            "Pastas por Defeito",
            "default_folders",
        )

        application_menu = menubar.addMenu("Aplicação")
        exit_action = application_menu.addAction("Sair")
        exit_action.triggered.connect(self.close)
        self._logger.debug(
            "Acção '%s' adicionada ao menu '%s'", exit_action.text(), application_menu.title()
        )

    def _add_menu_action(self, menu: QMenu, text: str, key: str) -> QAction:
        action = menu.addAction(text)
        action.triggered.connect(lambda _checked=False, target=key: self._show_page(target))
        self._logger.debug("Acção '%s' adicionada ao menu '%s'", text, menu.title())
        return action


def main() -> int:
    LOGGER.info("Aplicação GUI iniciada.")
    _ensure_qt_plugin_path()
    app = QApplication(sys.argv)
    window = MainWindow()
    window.show()
    exit_code = app.exec()
    LOGGER.info("Aplicação terminada com código %s", exit_code)
    return exit_code


if __name__ == "__main__":
    raise SystemExit(main())<|MERGE_RESOLUTION|>--- conflicted
+++ resolved
@@ -82,22 +82,6 @@
     widget.setAutoFillBackground(False)
 
 
-<<<<<<< HEAD
-=======
-def _ensure_widget_stylesheet_transparent(widget: QWidget) -> None:
-    """Apply a transparent background stylesheet without overriding custom styles."""
-
-    existing_stylesheet = widget.styleSheet()
-    transparent_rule = "background: transparent;"
-    if transparent_rule in existing_stylesheet:
-        return
-    if existing_stylesheet:
-        widget.setStyleSheet(f"{existing_stylesheet}\n{transparent_rule}")
-    else:
-        widget.setStyleSheet(transparent_rule)
-
-
->>>>>>> 99d8c7ee
 def _configure_logging() -> logging.Logger:
     """Configure application-wide logging to a rotating file."""
 
