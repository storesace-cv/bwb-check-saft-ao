"""Interface gráfica unificada para as ferramentas SAF-T (AO).

Este módulo disponibiliza uma aplicação em PySide6 que agrega as
funcionalidades principais do projecto num único local: validação do ficheiro
SAF-T, correcções automáticas *soft* e *hard* e registo de novas actualizações
de regras ou esquemas. O objectivo é fornecer uma experiência acessível para
utilizadores que preferem interagir com uma interface gráfica em vez da linha
de comandos.
"""

from __future__ import annotations

import importlib.util
import logging
from logging.handlers import RotatingFileHandler
import os
import sys
from functools import partial
from pathlib import Path
from typing import Iterable, Mapping


REPO_ROOT = Path(__file__).resolve().parents[2]
SCRIPTS_DIR = REPO_ROOT / "scripts"
VALIDATOR_SCRIPT = SCRIPTS_DIR / "validator_saft_ao.py"
AUTOFIX_SOFT_SCRIPT = SCRIPTS_DIR / "saft_ao_autofix_soft.py"
AUTOFIX_HARD_SCRIPT = SCRIPTS_DIR / "saft_ao_autofix_hard.py"
DEFAULT_XSD = REPO_ROOT / "schemas" / "SAFTAO1.01_01.xsd"
LOG_DIR = REPO_ROOT / "work" / "logs"
LOG_FILE = LOG_DIR / "saftao_gui.log"

SETTINGS_ORGANIZATION = "bwb"
SETTINGS_APPLICATION = "saftao_gui"
DEFAULT_XSD_SETTINGS_KEY = "defaults/xsd_file"


def _settings_object() -> QSettings:
    """Return a shared ``QSettings`` instance for the application."""

    return QSettings(SETTINGS_ORGANIZATION, SETTINGS_APPLICATION)


def configured_default_xsd_path(*, fallback_to_builtin: bool = True) -> Path | None:
    """Return the XSD configured by the user or the bundled default."""

    settings = _settings_object()
    stored = settings.value(DEFAULT_XSD_SETTINGS_KEY)
    if stored:
        return Path(str(stored)).expanduser()
    if fallback_to_builtin and DEFAULT_XSD.exists():
        return DEFAULT_XSD.resolve()
    return None


def configured_default_xsd_directory() -> Path:
    """Return a sensible directory to start file dialogs for XSD selection."""

    xsd_path = configured_default_xsd_path()
    if xsd_path and xsd_path.exists():
        return xsd_path.parent
    if DEFAULT_XSD.exists():
        return DEFAULT_XSD.parent
    return Path.home()


def store_configured_default_xsd(path: Path | None) -> None:
    """Persist the user defined default XSD path."""

    settings = _settings_object()
    if path is None:
        settings.remove(DEFAULT_XSD_SETTINGS_KEY)
        return
    expanded = Path(path).expanduser()
    settings.setValue(DEFAULT_XSD_SETTINGS_KEY, str(expanded))


def _make_widget_translucent(widget: QWidget) -> None:
    """Configure ``widget`` to keep Qt decorations but transparent content."""

    widget.setAttribute(Qt.WidgetAttribute.WA_TranslucentBackground, True)
    widget.setAttribute(Qt.WidgetAttribute.WA_NoSystemBackground, True)
    widget.setAutoFillBackground(False)


def _ensure_widget_stylesheet_transparent(widget: QWidget) -> None:
    """Apply a transparent background stylesheet without overriding custom styles."""

    existing_stylesheet = widget.styleSheet()
    transparent_rule = "background: transparent;"
    if transparent_rule in existing_stylesheet:
        return
    if existing_stylesheet:
        widget.setStyleSheet(f"{existing_stylesheet}\n{transparent_rule}")
    else:
        widget.setStyleSheet(transparent_rule)


def _configure_logging() -> logging.Logger:
    """Configure application-wide logging to a rotating file."""

    LOG_DIR.mkdir(parents=True, exist_ok=True)
    logger = logging.getLogger("saftao.gui")
    if not logger.handlers:
        handler = RotatingFileHandler(
            LOG_FILE,
            maxBytes=1_000_000,
            backupCount=5,
            encoding="utf-8",
        )
        formatter = logging.Formatter(
            "%(asctime)s %(levelname)s [%(name)s] %(message)s"
        )
        handler.setFormatter(formatter)
        logger.addHandler(handler)
        logger.setLevel(logging.INFO)
        logger.propagate = False

    logging.captureWarnings(True)
    return logger


LOGGER = _configure_logging()

class UserInputError(Exception):
    """Erro de validação provocado por dados introduzidos pelo utilizador."""


_PLUGIN_SUFFIXES = {".dll", ".dylib", ".so"}

_DISCOVERED_PLUGIN_PATHS: tuple[Path, Path] | None = None


def _iter_plugin_roots(include_qt_library_info: bool) -> Iterable[Path]:
    seen: set[Path] = set()

    for env_name in ("QT_PLUGIN_PATH", "QT_QPA_PLATFORM_PLUGIN_PATH"):
        raw_value = os.environ.get(env_name)
        if not raw_value:
            continue
        for chunk in raw_value.split(os.pathsep):
            if not chunk:
                continue
            path = Path(chunk).expanduser().resolve()
            if path in seen:
                continue
            seen.add(path)
            if env_name == "QT_QPA_PLATFORM_PLUGIN_PATH" and path.name == "platforms":
                yield path.parent
            else:
                yield path

    spec = importlib.util.find_spec("PySide6")
    if spec and spec.submodule_search_locations:
        pyside_root = Path(spec.submodule_search_locations[0]).resolve()
        if pyside_root not in seen:
            seen.add(pyside_root)
            yield pyside_root
        for relative in (Path("Qt/plugins"), Path("plugins")):
            candidate = (pyside_root / relative).resolve()
            if candidate in seen:
                continue
            seen.add(candidate)
            yield candidate

    if include_qt_library_info:
        qt_plugins = Path(QLibraryInfo.path(QLibraryInfo.LibraryPath.PluginsPath)).resolve()
        if qt_plugins not in seen:
            seen.add(qt_plugins)
            yield qt_plugins


def _contains_platform_plugins(directory: Path) -> bool:
    if not directory.is_dir():
        return False

    for entry in directory.iterdir():
        if not entry.is_file():
            continue
        suffix = entry.suffix.lower()
        if suffix in _PLUGIN_SUFFIXES:
            name = entry.stem.lower()
            if name.startswith("q") or name.startswith("libq"):
                return True
    return False


def _discover_platform_plugin_dirs(include_qt_library_info: bool) -> tuple[Path, Path] | None:
    """Return ``(plugin_root, platform_dir)`` if any candidate contains plugins."""

    for candidate in _iter_plugin_roots(include_qt_library_info):
        platform_dir = candidate / "platforms"
        if _contains_platform_plugins(platform_dir):
            return candidate, platform_dir

        if candidate.name == "platforms" and _contains_platform_plugins(candidate):
            return candidate.parent, candidate

    return None


def _set_qt_plugin_environment(plugin_root: Path, platform_dir: Path) -> None:
    os.environ["QT_PLUGIN_PATH"] = str(plugin_root)
    os.environ["QT_QPA_PLATFORM_PLUGIN_PATH"] = str(platform_dir)
    LOGGER.debug("QT_PLUGIN_PATH ajustado para %s", plugin_root)
    LOGGER.debug("QT_QPA_PLATFORM_PLUGIN_PATH ajustado para %s", platform_dir)


def _preconfigure_qt_plugin_paths() -> None:
    """Prepare plugin environment variables before importing PySide6 modules."""

    global _DISCOVERED_PLUGIN_PATHS

    discovered = _discover_platform_plugin_dirs(include_qt_library_info=False)
    if not discovered:
        LOGGER.debug("Nenhum plugin Qt adicional detectado antes do import do PySide6.")
        return

    _DISCOVERED_PLUGIN_PATHS = discovered
    plugin_root, platform_dir = discovered
    LOGGER.debug(
        "Qt plugins detectados previamente em %s (plataformas: %s)",
        plugin_root,
        platform_dir,
    )
    _set_qt_plugin_environment(plugin_root, platform_dir)


_preconfigure_qt_plugin_paths()


from PySide6.QtCore import (
    QCoreApplication,
    QLibraryInfo,
    QObject,
    QSettings,
    Qt,
    QProcess,
    QProcessEnvironment,
    Signal,
    Slot,
)
from PySide6.QtGui import QAction, QTextCursor
from PySide6.QtWidgets import (
    QApplication,
    QFileDialog,
    QFormLayout,
    QGroupBox,
    QHBoxLayout,
    QLabel,
    QLineEdit,
    QListWidget,
    QListWidgetItem,
    QMainWindow,
    QMenu,
    QMenuBar,
    QMessageBox,
    QPushButton,
    QPlainTextEdit,
    QStackedWidget,
    QVBoxLayout,
    QWidget,
)

def _ensure_qt_plugin_path() -> None:
    """Guarantee that Qt can locate platform plugins even inside venvs."""

    global _DISCOVERED_PLUGIN_PATHS

    discovered = _DISCOVERED_PLUGIN_PATHS
    if discovered is None:
        discovered = _discover_platform_plugin_dirs(include_qt_library_info=True)
        if discovered is None:
            LOGGER.warning("Não foi possível localizar plugins Qt adicionais.")
            return
        _DISCOVERED_PLUGIN_PATHS = discovered

    plugin_root, platform_dir = discovered
    LOGGER.debug("Qt plugins detectados em %s", plugin_root)

    _set_qt_plugin_environment(plugin_root, platform_dir)

    existing_paths = {Path(path) for path in QCoreApplication.libraryPaths()}
    for directory in (plugin_root, platform_dir):
        if directory not in existing_paths:
            QCoreApplication.addLibraryPath(str(directory))
            existing_paths.add(directory)
            LOGGER.debug("Adicionado %s às library paths do Qt", directory)


def _create_path_selector(line_edit: QLineEdit, button: QPushButton) -> QWidget:
    container = QWidget()
    layout = QHBoxLayout(container)
    layout.setContentsMargins(0, 0, 0, 0)
    layout.addWidget(line_edit)
    layout.addWidget(button)
    return container


class DefaultFolderManager(QObject):
    """Persiste e divulga as pastas padrão utilizadas pelas operações."""

    folder_changed = Signal(str, Path)

    FOLDER_ORIGIN = "origin"
    FOLDER_VALIDATION = "validation"
    FOLDER_FIX_STANDARD = "fix_standard"
    FOLDER_FIX_HIGH = "fix_high"

    _SETTINGS_PREFIX = "folders"
    _DEFAULTS: Mapping[str, Path] = {
        FOLDER_ORIGIN: REPO_ROOT / "work" / "origem",
        FOLDER_VALIDATION: REPO_ROOT / "work" / "destino" / "verify",
        FOLDER_FIX_STANDARD: REPO_ROOT / "work" / "destino" / "std",
        FOLDER_FIX_HIGH: REPO_ROOT / "work" / "destino" / "hard",
    }

    _LABELS: Mapping[str, str] = {
        FOLDER_ORIGIN: "Pasta de origem (ficheiros originais)",
        FOLDER_VALIDATION: "Destino da validação",
        FOLDER_FIX_STANDARD: "Destino Fix Precisão Standard",
        FOLDER_FIX_HIGH: "Destino Fix Precisão Alta",
    }

    def __init__(self, parent: QObject | None = None) -> None:
        super().__init__(parent)
        self._logger = LOGGER.getChild("DefaultFolderManager")
        self._logger.info("Inicializar gestor de pastas por defeito.")
        self._settings = _settings_object()
        self._ensure_structure()

    def keys(self) -> tuple[str, ...]:
        return tuple(self._DEFAULTS.keys())

    def label_for(self, key: str) -> str:
        try:
            return self._LABELS[key]
        except KeyError as exc:  # pragma: no cover - defensive
            raise KeyError(f"Unknown folder key: {key}") from exc

    def get_folder(self, key: str) -> Path:
        default = self._get_default(key)
        stored = self._settings.value(self._settings_key(key))
        if stored:
            path = Path(str(stored)).expanduser()
        else:
            path = default
        path.mkdir(parents=True, exist_ok=True)
        resolved = path.resolve()
        self._logger.debug("Pasta '%s' resolvida para %s", key, resolved)
        return resolved

    def set_folder(self, key: str, value: Path | str) -> Path:
        new_path = Path(value).expanduser()
        new_path.mkdir(parents=True, exist_ok=True)
        new_path = new_path.resolve()
        current = self.get_folder(key)
        if current == new_path:
            self._logger.debug("Pasta '%s' já configurada para %s", key, new_path)
            return current
        self._settings.setValue(self._settings_key(key), str(new_path))
        self._logger.info("Pasta '%s' actualizada para %s", key, new_path)
        self.folder_changed.emit(key, new_path)
        return new_path

    def reset_to_defaults(self) -> None:
        for key, path in self._DEFAULTS.items():
            self._logger.info("Repor pasta '%s' para %s", key, path)
            self.set_folder(key, path)

    def _settings_key(self, key: str) -> str:
        return f"{self._SETTINGS_PREFIX}/{key}"

    def _get_default(self, key: str) -> Path:
        try:
            return self._DEFAULTS[key]
        except KeyError as exc:  # pragma: no cover - defensive
            raise KeyError(f"Unknown folder key: {key}") from exc

    def _ensure_structure(self) -> None:
        for path in self._DEFAULTS.values():
            path.mkdir(parents=True, exist_ok=True)
            self._logger.debug("Garantida existência da pasta %s", path)


class CommandRunner(QObject):
    """Executa comandos externos de forma assíncrona usando ``QProcess``."""

    started = Signal(str)
    output_received = Signal(str)
    error_received = Signal(str)
    finished = Signal(int)

    def __init__(self, parent: QObject | None = None) -> None:
        super().__init__(parent)
        self._logger = LOGGER.getChild("CommandRunner")
        self._process: QProcess | None = None
        self._pending_command_repr: str | None = None

    def is_running(self) -> bool:
        return bool(self._process and self._process.state() != QProcess.NotRunning)

    def run(
        self,
        program: str,
        arguments: Iterable[str],
        *,
        cwd: Path | None = None,
    ) -> bool:
        if self.is_running():
            self._logger.warning(
                "Tentativa de executar '%s' enquanto outro processo decorre.", program
            )
            return False

        process = QProcess(self)
        if cwd is not None:
            process.setWorkingDirectory(str(cwd))

        env = QProcessEnvironment.systemEnvironment()
        env.insert("PYTHONIOENCODING", "utf-8")
        process.setProcessEnvironment(env)

        process.setProgram(program)
        arguments = list(arguments)
        process.setArguments(arguments)

        process.readyReadStandardOutput.connect(self._handle_stdout)
        process.readyReadStandardError.connect(self._handle_stderr)
        process.finished.connect(self._handle_finished)
        process.errorOccurred.connect(self._handle_error)
        process.started.connect(self._handle_started)

        self._process = process
        self._pending_command_repr = self._format_command(program, arguments)
        self._logger.info("A iniciar comando: %s", self._pending_command_repr)
        process.start()
        return True

    @staticmethod
    def _format_command(program: str, arguments: Iterable[str]) -> str:
        def quote(value: str) -> str:
            if not value or any(ch.isspace() for ch in value) or '"' in value:
                escaped = value.replace("\"", '\\"')
                return f'"{escaped}"'
            return value

        return " ".join([quote(program), *(quote(arg) for arg in arguments)])

    @Slot()
    def _handle_started(self) -> None:
        if self._pending_command_repr is not None:
            self.started.emit(self._pending_command_repr)
            self._logger.info("Comando iniciado: %s", self._pending_command_repr)
            self._pending_command_repr = None

    @Slot()
    def _handle_stdout(self) -> None:
        if self._process is None:
            return
        text = bytes(self._process.readAllStandardOutput()).decode("utf-8", "ignore")
        if text:
            self.output_received.emit(text)
            self._logger.debug("STDOUT: %s", text.rstrip())

    @Slot()
    def _handle_stderr(self) -> None:
        if self._process is None:
            return
        text = bytes(self._process.readAllStandardError()).decode("utf-8", "ignore")
        if text:
            self.error_received.emit(text)
            self._logger.warning("STDERR: %s", text.rstrip())

    @Slot(int, QProcess.ExitStatus)
    def _handle_finished(self, exit_code: int, _status: QProcess.ExitStatus) -> None:
        self._cleanup(exit_code)
        self._logger.info("Comando terminado com código %s", exit_code)

    @Slot(QProcess.ProcessError)
    def _handle_error(self, error: QProcess.ProcessError) -> None:
        if self._process is None:
            return
        message = self._process.errorString()
        if message:
            self.error_received.emit(message + "\n")
            self._logger.error("Erro de processo: %s", message)
        if error == QProcess.ProcessError.FailedToStart:
            self._cleanup(-1)

    def _cleanup(self, exit_code: int) -> None:
        process = self._process
        if process is None:
            return
        process.deleteLater()
        self._process = None
        self.finished.emit(exit_code)
        self._logger.debug("Recursos do processo libertados.")


class OperationTab(QWidget):
    """Base para *tabs* que executam comandos externos."""

    def __init__(self, parent: QWidget | None = None) -> None:
        super().__init__(parent)
        self._logger = LOGGER.getChild(self.__class__.__name__)
        self.runner = CommandRunner(self)
        self.output = QPlainTextEdit()
        self.output.setReadOnly(True)
        self.output.setStyleSheet(
            "QPlainTextEdit {"
            "background-color: rgba(255, 255, 255, 128);"
            "color: #000000;"
            "}"
        )
        self.status_label = QLabel("Pronto.")
        self._run_button: QPushButton | None = None

        self.runner.output_received.connect(self._append_output)
        self.runner.error_received.connect(self._append_output)
        self.runner.started.connect(self._on_started)
        self.runner.finished.connect(self._on_finished)

    def register_run_button(self, button: QPushButton) -> None:
        self._run_button = button
        button.clicked.connect(self._on_run_clicked)

    def build_command(self) -> tuple[list[str], Path | None]:
        raise NotImplementedError

    def _on_run_clicked(self) -> None:
        if self.runner.is_running():
            self._logger.warning("Pedido de execução ignorado: processo já em curso.")
            QMessageBox.information(
                self,
                "Operação em curso",
                "Já existe uma operação a decorrer. Aguarde o seu término.",
            )
            return

        try:
            arguments, cwd = self.build_command()
        except UserInputError as exc:
            self._logger.warning("Validação falhou: %s", exc)
            QMessageBox.warning(self, "Dados em falta", str(exc))
            return
        except Exception:  # pragma: no cover - via interface
            self._logger.exception("Erro inesperado ao preparar a operação.")
            QMessageBox.critical(
                self,
                "Erro inesperado",
                (
                    "Ocorreu um erro inesperado durante a preparação da operação. "
                    f"Consulte o log em {LOG_FILE} para mais detalhes."
                ),
            )
            return

        self.output.clear()
        self._logger.info("A executar comando com argumentos: %s", arguments)
        if not self.runner.run(sys.executable, arguments, cwd=cwd):
            self._logger.warning("Falha ao iniciar processo: outro processo em execução.")
            QMessageBox.warning(
                self,
                "Operação em curso",
                "Já existe uma operação a decorrer. Aguarde o seu término.",
            )
            return

        if self._run_button is not None:
            self._run_button.setEnabled(False)

    @Slot(str)
    def _on_started(self, command: str) -> None:
        self.status_label.setText("A executar…")
        self.output.appendPlainText(f"$ {command}")
        self._logger.info("Execução iniciada: %s", command)

    @Slot(int)
    def _on_finished(self, exit_code: int) -> None:
        if self._run_button is not None:
            self._run_button.setEnabled(True)
        if exit_code == 0:
            self.status_label.setText("Concluído com sucesso.")
            self._logger.info("Execução concluída com sucesso.")
        else:
            self.status_label.setText(f"Concluído com código {exit_code}.")
            self._logger.warning("Execução terminada com código %s", exit_code)

    @Slot(str)
    def _append_output(self, text: str) -> None:
        cursor = self.output.textCursor()
        cursor.movePosition(QTextCursor.End)
        cursor.insertText(text)
        self.output.setTextCursor(cursor)
        self.output.ensureCursorVisible()
        self._logger.debug("Output acumulado: %s", text.rstrip())


class ValidationTab(OperationTab):
    """Executa a validação completa do ficheiro SAF-T."""

    def __init__(
        self,
        folders: DefaultFolderManager,
        parent: QWidget | None = None,
    ) -> None:
        super().__init__(parent)
        self._folders = folders
        self.xml_edit = QLineEdit()
        self.xsd_edit = QLineEdit()
        self.destination_label = QLabel()
        self.destination_label.setWordWrap(True)

        self._refresh_default_xsd_placeholder()

        xml_button = QPushButton("Escolher ficheiro…")
        xml_button.clicked.connect(self._select_xml)
        xsd_button = QPushButton("Escolher XSD…")
        xsd_button.clicked.connect(self._select_xsd)

        run_button = QPushButton("Executar validação")
        self.register_run_button(run_button)

        form = QFormLayout()
        form.addRow("Ficheiro SAF-T:", _create_path_selector(self.xml_edit, xml_button))
        form.addRow("Ficheiro XSD (opcional):", _create_path_selector(self.xsd_edit, xsd_button))

        layout = QVBoxLayout(self)
        layout.addLayout(form)
        layout.addWidget(run_button)
        layout.addWidget(self.destination_label)
        layout.addWidget(self.status_label)
        layout.addWidget(self.output)

        self._folders.folder_changed.connect(self._on_folder_changed)
        self._update_destination_label()

    def _select_xml(self) -> None:
        base_dir = self._folders.get_folder(DefaultFolderManager.FOLDER_ORIGIN)
        path, _ = QFileDialog.getOpenFileName(
            self,
            "Selecionar ficheiro SAF-T",
            str(base_dir),
            "Ficheiros SAF-T (*.xml);;Todos os ficheiros (*)",
        )
        if path:
            self.xml_edit.setText(path)
            self._logger.info("Ficheiro SAF-T selecionado: %s", path)

    def _select_xsd(self) -> None:
        path, _ = QFileDialog.getOpenFileName(
            self,
            "Selecionar ficheiro XSD",
            str(configured_default_xsd_directory()),
            "Ficheiros XSD (*.xsd);;Todos os ficheiros (*)",
        )
        if path:
            self.xsd_edit.setText(path)
            self._logger.info("Ficheiro XSD selecionado: %s", path)

    def build_command(self) -> tuple[list[str], Path | None]:
        xml_path = self._require_existing_path(self.xml_edit.text(), "ficheiro SAF-T")
        arguments = [str(VALIDATOR_SCRIPT), str(xml_path)]

        xsd_text = self.xsd_edit.text().strip()
        self._refresh_default_xsd_placeholder()

        if xsd_text:
            xsd_path = self._require_existing_path(xsd_text, "ficheiro XSD")
            arguments.extend(["--xsd", str(xsd_path)])
        else:
            configured_xsd = configured_default_xsd_path(fallback_to_builtin=False)
            if configured_xsd is not None and not configured_xsd.exists():
                raise UserInputError(
                    "O ficheiro XSD por defeito configurado não foi encontrado em "
                    f"'{configured_xsd}'. Atualize a configuração ou selecione um ficheiro."
                )
            fallback_xsd = configured_default_xsd_path()
            if fallback_xsd:
                arguments.extend(["--xsd", str(fallback_xsd)])
                self._logger.info(
                    "Ficheiro XSD por defeito aplicado: %s", fallback_xsd
                )

        destination = self._folders.get_folder(DefaultFolderManager.FOLDER_VALIDATION)
        self._logger.info(
            "Validação preparada para %s com destino %s", xml_path, destination
        )
        return arguments, destination

    def _refresh_default_xsd_placeholder(self) -> None:
        default_xsd = configured_default_xsd_path()
        if default_xsd:
            self.xsd_edit.setPlaceholderText(str(default_xsd))
        else:
            self.xsd_edit.setPlaceholderText("")

    @staticmethod
    def _require_existing_path(value: str, description: str) -> Path:
        text = value.strip()
        if not text:
            raise UserInputError(f"Selecione um {description}.")
        path = Path(text).expanduser()
        if not path.exists():
            raise UserInputError(f"O {description} '{path}' não foi encontrado.")
        LOGGER.debug("Validado %s em %s", description, path)
        return path

    def _update_destination_label(self) -> None:
        destination = self._folders.get_folder(DefaultFolderManager.FOLDER_VALIDATION)
        self.destination_label.setText(
            f"Os resultados (ficheiro Excel de log) são gravados em: {destination}"
        )

    def _on_folder_changed(self, key: str, _path: Path) -> None:
        if key == DefaultFolderManager.FOLDER_VALIDATION:
            self._update_destination_label()


class AutoFixTab(OperationTab):
    """Base para *tabs* de execução dos scripts de auto-correcção."""

    def __init__(
        self,
        script_path: Path,
        label: str,
        folders: DefaultFolderManager,
        destination_key: str,
        parent: QWidget | None = None,
    ) -> None:
        super().__init__(parent)
        self._script_path = script_path
        self._folders = folders
        self._destination_key = destination_key
        self.xml_edit = QLineEdit()
        self.destination_label = QLabel()
        self.destination_label.setWordWrap(True)

        xml_button = QPushButton("Escolher ficheiro…")
        xml_button.clicked.connect(self._select_xml)

        run_button = QPushButton(label)
        self.register_run_button(run_button)

        description = QLabel(
            "O ficheiro selecionado é processado diretamente. Os resultados "
            "(novas versões do XML e log em Excel) são gravados na pasta de "
            "destino configurada."
        )
        description.setWordWrap(True)

        form = QFormLayout()
        form.addRow("Ficheiro SAF-T:", _create_path_selector(self.xml_edit, xml_button))

        layout = QVBoxLayout(self)
        layout.addLayout(form)
        layout.addWidget(description)
        layout.addWidget(run_button)
        layout.addWidget(self.destination_label)
        layout.addWidget(self.status_label)
        layout.addWidget(self.output)

        self._folders.folder_changed.connect(self._on_folder_changed)
        self._update_destination_label()

    def _select_xml(self) -> None:
        base_dir = self._folders.get_folder(DefaultFolderManager.FOLDER_ORIGIN)
        path, _ = QFileDialog.getOpenFileName(
            self,
            "Selecionar ficheiro SAF-T",
            str(base_dir),
            "Ficheiros SAF-T (*.xml);;Todos os ficheiros (*)",
        )
        if path:
            self.xml_edit.setText(path)
            self._logger.info("Ficheiro SAF-T selecionado para auto-fix: %s", path)

    def build_command(self) -> tuple[list[str], Path | None]:
        xml_path = self._require_existing_path(self.xml_edit.text())
        destination_dir = self._folders.get_folder(self._destination_key)
        destination_dir.mkdir(parents=True, exist_ok=True)

        command = [
            str(self._script_path),
            str(xml_path),
            "--output-dir",
            str(destination_dir),
        ]

        self._logger.info(
            "Execução preparada para %s com destino %s",
            xml_path,
            destination_dir,
        )
        return command, destination_dir

    @staticmethod
    def _require_existing_path(value: str) -> Path:
        text = value.strip()
        if not text:
            raise UserInputError("Selecione um ficheiro SAF-T.")
        path = Path(text).expanduser()
        if not path.exists():
            raise UserInputError(f"O ficheiro '{path}' não foi encontrado.")
        return path

    def _update_destination_label(self) -> None:
        destination_dir = self._folders.get_folder(self._destination_key)
        self.destination_label.setText(
            "Os resultados (XML e log) são gravados em: "
            f"{destination_dir}"
        )

    def _on_folder_changed(self, key: str, _path: Path) -> None:
        if key == self._destination_key or key == DefaultFolderManager.FOLDER_ORIGIN:
            self._update_destination_label()


class RuleUpdateTab(OperationTab):
    """Interface para o utilitário de registo de actualizações de regras."""

    def __init__(self, parent: QWidget | None = None) -> None:
        super().__init__(parent)
        self.note_edit = QLineEdit()
        self.tag_edit = QLineEdit()
        self.schema_target_edit = QLineEdit()
        self.xsd_edit = QLineEdit()
        self.rules_list = QListWidget()

        xsd_button = QPushButton("Escolher XSD…")
        xsd_button.clicked.connect(self._select_xsd)

        add_rule_button = QPushButton("Adicionar ficheiros de regras…")
        add_rule_button.clicked.connect(self._add_rule_files)
        remove_rule_button = QPushButton("Remover selecionados")
        remove_rule_button.clicked.connect(self._remove_selected_rules)

        run_button = QPushButton("Registar actualização")
        self.register_run_button(run_button)

        form = QFormLayout()
        form.addRow("Nota:", self.note_edit)
        form.addRow("Etiqueta (opcional):", self.tag_edit)
        form.addRow(
            "Destino schema (opcional):",
            QLabel("Ex.: SAFTAO1.01_01.xsd ou subpastas dentro de 'schemas/'."),
        )
        form.addRow("", self.schema_target_edit)
        form.addRow(
            "Ficheiro XSD (opcional):",
            _create_path_selector(self.xsd_edit, xsd_button),
        )

        rules_box = QGroupBox("Ficheiros de regras")
        rules_layout = QVBoxLayout(rules_box)
        rules_layout.addWidget(self.rules_list)
        button_row = QHBoxLayout()
        button_row.addWidget(add_rule_button)
        button_row.addWidget(remove_rule_button)
        rules_layout.addLayout(button_row)

        layout = QVBoxLayout(self)
        layout.addLayout(form)
        layout.addWidget(rules_box)
        layout.addWidget(run_button)
        layout.addWidget(self.status_label)
        layout.addWidget(self.output)

    def _select_xsd(self) -> None:
        path, _ = QFileDialog.getOpenFileName(
            self,
            "Selecionar ficheiro XSD",
            str(configured_default_xsd_directory()),
            "Ficheiros XSD (*.xsd);;Todos os ficheiros (*)",
        )
        if path:
            self.xsd_edit.setText(path)

    def _add_rule_files(self) -> None:
        paths, _ = QFileDialog.getOpenFileNames(
            self,
            "Selecionar ficheiros de regras",
            str(Path.home()),
            "Todos os ficheiros (*)",
        )
        existing = {self.rules_list.item(i).data(Qt.UserRole) for i in range(self.rules_list.count())}
        for path in paths:
            if path and path not in existing:
                item = QListWidgetItem(Path(path).name)
                item.setData(Qt.UserRole, path)
                self.rules_list.addItem(item)

    def _remove_selected_rules(self) -> None:
        for item in self.rules_list.selectedItems():
            row = self.rules_list.row(item)
            self.rules_list.takeItem(row)

    def build_command(self) -> tuple[list[str], Path | None]:
        note = self.note_edit.text().strip()
        if not note:
            raise UserInputError("Indique uma nota descritiva para a actualização.")

        arguments: list[str] = ["-m", "saftao.rules_updates", "--note", note]
        self._logger.info("Preparar registo de regras: nota '%s'", note)

        tag = self.tag_edit.text().strip()
        if tag:
            arguments.extend(["--tag", tag])

        schema_target = self.schema_target_edit.text().strip()
        if schema_target:
            arguments.extend(["--schema-target", schema_target])

        xsd_text = self.xsd_edit.text().strip()
        if xsd_text:
            xsd_path = self._require_existing(xsd_text, "ficheiro XSD")
            arguments.extend(["--xsd", str(xsd_path)])

        rules = [self.rules_list.item(i).data(Qt.UserRole) for i in range(self.rules_list.count())]
        for rule in rules:
            arguments.extend(["--rule", rule])
            self._logger.debug("Regra incluída: %s", rule)

        if not xsd_text and not rules:
            raise UserInputError(
                "Adicione pelo menos um ficheiro (XSD ou regras) para registar a actualização."
            )

        self._logger.info(
            "Actualização de regras preparada com %d ficheiros de regras.", len(rules)
        )
        return arguments, REPO_ROOT

    @staticmethod
    def _require_existing(value: str, description: str) -> Path:
        path = Path(value).expanduser()
        if not path.exists():
            raise UserInputError(f"O {description} '{path}' não foi encontrado.")
        return path


class DefaultFoldersWidget(QWidget):
    """Permite configurar as pastas por defeito utilizadas pelas operações."""

    def __init__(
        self,
        folders: DefaultFolderManager,
        parent: QWidget | None = None,
    ) -> None:
        super().__init__(parent)
        self._folders = folders
        self._edits: dict[str, QLineEdit] = {}
        self._logger = LOGGER.getChild("DefaultFoldersWidget")
        self._xsd_edit = QLineEdit()
        if DEFAULT_XSD.exists():
            self._xsd_edit.setPlaceholderText(str(DEFAULT_XSD))

        description = QLabel(
            "Configure abaixo as pastas por defeito utilizadas para abrir e "
            "guardar ficheiros. As pastas são criadas automaticamente caso "
            "não existam."
        )
        description.setWordWrap(True)

        form = QFormLayout()
        for key in self._folders.keys():
            edit = QLineEdit(str(self._folders.get_folder(key)))
            self._edits[key] = edit
            browse_button = QPushButton("Escolher pasta…")
            browse_button.clicked.connect(partial(self._select_folder, key))
            form.addRow(
                f"{self._folders.label_for(key)}:",
                _create_path_selector(edit, browse_button),
            )

        xsd_button = QPushButton("Escolher ficheiro…")
        xsd_button.clicked.connect(self._select_xsd)
        form.addRow(
            "Ficheiro XSD por defeito:",
            _create_path_selector(self._xsd_edit, xsd_button),
        )

        save_button = QPushButton("Guardar alterações")
        save_button.clicked.connect(self._save_changes)
        reset_button = QPushButton("Repor valores por defeito")
        reset_button.clicked.connect(self._reset_defaults)

        button_row = QHBoxLayout()
        button_row.addWidget(save_button)
        button_row.addWidget(reset_button)
        button_row.addStretch(1)

        layout = QVBoxLayout(self)
        layout.addWidget(description)
        layout.addLayout(form)
        layout.addLayout(button_row)
        layout.addStretch(1)

        self._folders.folder_changed.connect(self._on_folder_changed)
        self._reload_from_manager()

    def _select_folder(self, key: str) -> None:
        current_text = self._edits[key].text().strip()
        current = Path(current_text).expanduser() if current_text else Path.home()
        base_dir = current if current.exists() else Path.home()
        path = QFileDialog.getExistingDirectory(
            self,
            "Selecionar pasta",
            str(base_dir),
        )
        if path:
            self._edits[key].setText(path)
            self._logger.info("Pasta seleccionada para '%s': %s", key, path)

    def _select_xsd(self) -> None:
        base_dir = configured_default_xsd_directory()
        path, _ = QFileDialog.getOpenFileName(
            self,
            "Selecionar ficheiro XSD",
            str(base_dir),
            "Ficheiros XSD (*.xsd);;Todos os ficheiros (*)",
        )
        if path:
            self._xsd_edit.setText(path)
            self._logger.info("Ficheiro XSD por defeito seleccionado: %s", path)

    def _save_changes(self) -> None:
        new_values: dict[str, Path] = {}
        for key, edit in self._edits.items():
            text = edit.text().strip()
            if not text:
                QMessageBox.warning(
                    self,
                    "Pasta inválida",
                    "Indique um caminho válido para todas as pastas.",
                )
                self._logger.warning("Tentativa de guardar com pasta vazia em '%s'", key)
                return
            new_values[key] = Path(text).expanduser()

        xsd_text = self._xsd_edit.text().strip()
        xsd_path: Path | None
        if xsd_text:
            xsd_path = Path(xsd_text).expanduser()
            if not xsd_path.exists():
                QMessageBox.warning(
                    self,
                    "Ficheiro XSD inválido",
                    "O ficheiro XSD indicado não existe. Corrija o caminho ou deixe o campo vazio para usar o padrão.",
                )
                self._logger.warning(
                    "Tentativa de configurar XSD por defeito inexistente: %s",
                    xsd_path,
                )
                return
        else:
            xsd_path = None

        try:
            for key, path in new_values.items():
                self._folders.set_folder(key, path)
        except OSError as exc:  # pragma: no cover - depende do FS
            QMessageBox.critical(
                self,
                "Erro ao guardar",
                f"Não foi possível atualizar as pastas: {exc}",
            )
            self._logger.exception("Falha ao actualizar pastas: %s", exc)
            return

        if xsd_path is not None:
            store_configured_default_xsd(xsd_path)
            self._logger.info("Ficheiro XSD por defeito actualizado para %s", xsd_path)
        else:
            store_configured_default_xsd(None)
            self._logger.info("Ficheiro XSD por defeito removido; será usado o padrão.")

        QMessageBox.information(self, "Pastas actualizadas", "Alterações guardadas com sucesso.")
        self._logger.info("Pastas por defeito actualizadas: %s", new_values)
        self._reload_from_manager()

    def _reset_defaults(self) -> None:
        self._folders.reset_to_defaults()
        store_configured_default_xsd(DEFAULT_XSD if DEFAULT_XSD.exists() else None)
        self._reload_from_manager()
        QMessageBox.information(
            self,
            "Valores repostos",
            "Foram repostas as pastas sugeridas pela aplicação.",
        )
        self._logger.info("Pastas por defeito repostas para os valores iniciais.")

    def _reload_from_manager(self) -> None:
        for key, edit in self._edits.items():
            edit.setText(str(self._folders.get_folder(key)))
        self._logger.debug("Campos de pastas actualizados a partir do gestor.")
        xsd_path = configured_default_xsd_path()
        if xsd_path:
            self._xsd_edit.setText(str(xsd_path))
        else:
            self._xsd_edit.clear()

    def _on_folder_changed(self, key: str, path: Path) -> None:
        edit = self._edits.get(key)
        if edit is not None:
            edit.setText(str(path))
            self._logger.debug("Interface sincronizada para '%s' com %s", key, path)


class MainWindow(QMainWindow):
    def __init__(self) -> None:
        super().__init__()
        self.setWindowTitle("Ferramentas SAF-T (AO)")
<<<<<<< HEAD
        self.setAttribute(Qt.WidgetAttribute.WA_TranslucentBackground, True)
        self.setAttribute(Qt.WidgetAttribute.WA_NoSystemBackground, True)
        self.setAutoFillBackground(False)
        # ``setWindowFlag`` garante que a janela permanece sem moldura mesmo
        # quando o Qt altera dinamicamente as *flags* em diferentes
        # plataformas.
        self.setWindowFlag(Qt.WindowType.FramelessWindowHint, True)
=======
>>>>>>> 269af580
        self._logger = LOGGER.getChild("MainWindow")
        self._logger.info("Inicialização da janela principal.")
        self._folders = DefaultFolderManager(self)

        _make_widget_translucent(self)
        _ensure_widget_stylesheet_transparent(self)

        self._stack = QStackedWidget()
        self._stack.setAttribute(
            Qt.WidgetAttribute.WA_TranslucentBackground, True
        )
        self._stack.setAttribute(Qt.WidgetAttribute.WA_NoSystemBackground, True)
        self._stack.setAutoFillBackground(False)
        self._stack.setStyleSheet("background-color: transparent;")
        self.setCentralWidget(self._stack)

<<<<<<< HEAD
        self.setStyleSheet(
            " ".join(
                (
                    "QMainWindow { background-color: transparent; }",
                    "QStackedWidget { background-color: transparent; }",
                    "QMenuBar {"
                    "  background-color: rgba(30, 30, 30, 180);"
                    "  color: white;"
                    "  border: none;"
                    "}",
                    "QMenuBar::item {"
                    "  background: transparent;"
                    "  padding: 6px 14px;"
                    "  border-radius: 6px;"
                    "}",
                    "QMenuBar::item:selected {"
                    "  background-color: rgba(255, 255, 255, 30);"
                    "}",
                    "QMenu {"
                    "  background-color: rgba(30, 30, 30, 230);"
                    "  color: white;"
                    "  border: 1px solid rgba(255, 255, 255, 40);"
                    "}",
                    "QMenu::item:selected {"
                    "  background-color: rgba(255, 255, 255, 40);"
                    "}",
                )
            )
        )

=======
>>>>>>> 269af580
        blank_page = QWidget()
        blank_page.setAttribute(
            Qt.WidgetAttribute.WA_TranslucentBackground, True
        )
        blank_page.setAttribute(Qt.WidgetAttribute.WA_NoSystemBackground, True)
        blank_page.setAutoFillBackground(False)
        self._blank_index = self._stack.addWidget(blank_page)
        self._stack.setCurrentIndex(self._blank_index)
        self._logger.info("Ecrã inicial apresentado sem página activa.")

        self._page_indices: dict[str, int] = {}
        self._register_page(
            "validation",
            ValidationTab(self._folders),
        )
        self._register_page(
            "fix_standard",
            AutoFixTab(
                AUTOFIX_SOFT_SCRIPT,
                "Executar Fix Precisão Standard",
                self._folders,
                DefaultFolderManager.FOLDER_FIX_STANDARD,
            ),
        )
        self._register_page(
            "fix_high",
            AutoFixTab(
                AUTOFIX_HARD_SCRIPT,
                "Executar Fix Precisão Alta",
                self._folders,
                DefaultFolderManager.FOLDER_FIX_HIGH,
            ),
        )
        self._register_page("rule_updates", RuleUpdateTab())
        self._register_page("default_folders", DefaultFoldersWidget(self._folders))

        menubar = self.menuBar()
<<<<<<< HEAD
        menubar.setAttribute(Qt.WidgetAttribute.WA_TranslucentBackground, True)
        menubar.setAutoFillBackground(False)
        # Em ambientes macOS o menu é, por omissão, apresentado na barra
        # global do sistema. Para garantir que os utilizadores vêem sempre as
        # opções dentro da janela da aplicação (tal como esperado no resto das
        # plataformas), forçamos o Qt a usar uma barra de menus não nativa.
        menubar.setNativeMenuBar(False)
=======
        if sys.platform != "darwin":
            # Em ambientes macOS o menu é, por omissão, apresentado na barra
            # global do sistema. Fora do macOS forçamos o Qt a usar uma barra de
            # menus não nativa para garantir consistência visual entre
            # plataformas.
            menubar.setNativeMenuBar(False)
        _ensure_widget_stylesheet_transparent(menubar)
>>>>>>> 269af580
        self._build_menus(menubar)

        self.resize(1000, 720)
        self._logger.info(
            "Janela principal inicializada com decorações padrão e conteúdo transparente."
        )
        self._logger.info("Janela principal pronta.")

    def _register_page(self, key: str, widget: QWidget) -> None:
        index = self._stack.addWidget(widget)
        self._page_indices[key] = index
        self._logger.debug("Página '%s' registada no índice %s", key, index)
        # ``addWidget`` torna a página adicionada como a actual; forçamos o
        # regresso à página vazia para que nenhuma ferramenta fique visível
        # por defeito depois de cada registo.
        self._stack.setCurrentIndex(self._blank_index)

    def _show_page(self, key: str) -> None:
        index = self._page_indices.get(key)
        if index is not None:
            self._stack.setCurrentIndex(index)
            self._logger.info("Página '%s' apresentada.", key)
        else:
            self._logger.warning("Pedido para mostrar página desconhecida: %s", key)

    def _build_menus(self, menubar: QMenuBar) -> None:
        self._logger.debug("A construir menus da aplicação.")
        validation_menu = menubar.addMenu("Validação")
        self._add_menu_action(
            validation_menu,
            "Validação",
            "validation",
        )

        corrections_menu = menubar.addMenu("Correções")
        self._add_menu_action(
            corrections_menu,
            "Fix Precisão Standard",
            "fix_standard",
        )
        self._add_menu_action(
            corrections_menu,
            "Fix Precisão Alta",
            "fix_high",
        )

        parameters_menu = menubar.addMenu("Parâmetros")
        self._add_menu_action(
            parameters_menu,
            "Actualizações de Regras",
            "rule_updates",
        )
        self._add_menu_action(
            parameters_menu,
            "Pastas por Defeito",
            "default_folders",
        )

        application_menu = menubar.addMenu("Aplicação")
        exit_action = application_menu.addAction("Sair")
        exit_action.triggered.connect(self.close)
        self._logger.debug(
            "Acção '%s' adicionada ao menu '%s'", exit_action.text(), application_menu.title()
        )

    def _add_menu_action(self, menu: QMenu, text: str, key: str) -> QAction:
        action = menu.addAction(text)
        action.triggered.connect(lambda _checked=False, target=key: self._show_page(target))
        self._logger.debug("Acção '%s' adicionada ao menu '%s'", text, menu.title())
        return action


def main() -> int:
    LOGGER.info("Aplicação GUI iniciada.")
    _ensure_qt_plugin_path()
    app = QApplication(sys.argv)
    window = MainWindow()
    window.show()
    exit_code = app.exec()
    LOGGER.info("Aplicação terminada com código %s", exit_code)
    return exit_code


if __name__ == "__main__":
    raise SystemExit(main())<|MERGE_RESOLUTION|>--- conflicted
+++ resolved
@@ -1111,16 +1111,6 @@
     def __init__(self) -> None:
         super().__init__()
         self.setWindowTitle("Ferramentas SAF-T (AO)")
-<<<<<<< HEAD
-        self.setAttribute(Qt.WidgetAttribute.WA_TranslucentBackground, True)
-        self.setAttribute(Qt.WidgetAttribute.WA_NoSystemBackground, True)
-        self.setAutoFillBackground(False)
-        # ``setWindowFlag`` garante que a janela permanece sem moldura mesmo
-        # quando o Qt altera dinamicamente as *flags* em diferentes
-        # plataformas.
-        self.setWindowFlag(Qt.WindowType.FramelessWindowHint, True)
-=======
->>>>>>> 269af580
         self._logger = LOGGER.getChild("MainWindow")
         self._logger.info("Inicialização da janela principal.")
         self._folders = DefaultFolderManager(self)
@@ -1137,39 +1127,6 @@
         self._stack.setStyleSheet("background-color: transparent;")
         self.setCentralWidget(self._stack)
 
-<<<<<<< HEAD
-        self.setStyleSheet(
-            " ".join(
-                (
-                    "QMainWindow { background-color: transparent; }",
-                    "QStackedWidget { background-color: transparent; }",
-                    "QMenuBar {"
-                    "  background-color: rgba(30, 30, 30, 180);"
-                    "  color: white;"
-                    "  border: none;"
-                    "}",
-                    "QMenuBar::item {"
-                    "  background: transparent;"
-                    "  padding: 6px 14px;"
-                    "  border-radius: 6px;"
-                    "}",
-                    "QMenuBar::item:selected {"
-                    "  background-color: rgba(255, 255, 255, 30);"
-                    "}",
-                    "QMenu {"
-                    "  background-color: rgba(30, 30, 30, 230);"
-                    "  color: white;"
-                    "  border: 1px solid rgba(255, 255, 255, 40);"
-                    "}",
-                    "QMenu::item:selected {"
-                    "  background-color: rgba(255, 255, 255, 40);"
-                    "}",
-                )
-            )
-        )
-
-=======
->>>>>>> 269af580
         blank_page = QWidget()
         blank_page.setAttribute(
             Qt.WidgetAttribute.WA_TranslucentBackground, True
@@ -1207,15 +1164,6 @@
         self._register_page("default_folders", DefaultFoldersWidget(self._folders))
 
         menubar = self.menuBar()
-<<<<<<< HEAD
-        menubar.setAttribute(Qt.WidgetAttribute.WA_TranslucentBackground, True)
-        menubar.setAutoFillBackground(False)
-        # Em ambientes macOS o menu é, por omissão, apresentado na barra
-        # global do sistema. Para garantir que os utilizadores vêem sempre as
-        # opções dentro da janela da aplicação (tal como esperado no resto das
-        # plataformas), forçamos o Qt a usar uma barra de menus não nativa.
-        menubar.setNativeMenuBar(False)
-=======
         if sys.platform != "darwin":
             # Em ambientes macOS o menu é, por omissão, apresentado na barra
             # global do sistema. Fora do macOS forçamos o Qt a usar uma barra de
@@ -1223,7 +1171,6 @@
             # plataformas.
             menubar.setNativeMenuBar(False)
         _ensure_widget_stylesheet_transparent(menubar)
->>>>>>> 269af580
         self._build_menus(menubar)
 
         self.resize(1000, 720)
