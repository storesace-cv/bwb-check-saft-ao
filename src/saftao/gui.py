--- conflicted
+++ resolved
@@ -1041,17 +1041,9 @@
                     f"background-image: url('{image_url}');"
                     "background-repeat: no-repeat;"
                     "background-position: center;"
-<<<<<<< HEAD
-                    "background-color: rgba(255, 255, 255, 191);"
                     "}"
                     " QStackedWidget { background: transparent; }"
                 )
-                self.setWindowOpacity(0.75)
-=======
-                    "}"
-                    " QStackedWidget { background: transparent; }"
-                )
->>>>>>> 45ff7d9b
             else:
                 self.resize(1000, 720)
                 self._logger.warning(
@@ -1063,11 +1055,7 @@
                 "Imagem de fundo não encontrada em %s. A usar dimensão padrão.",
                 SPLASH_IMAGE,
             )
-<<<<<<< HEAD
-        self._stack.setCurrentIndex(self._blank_index)
-=======
         self._show_page("validation")
->>>>>>> 45ff7d9b
         self._logger.info("Janela principal pronta.")
 
     def _register_page(self, key: str, widget: QWidget) -> None:
