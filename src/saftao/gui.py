"""Interface gráfica unificada para as ferramentas SAF-T (AO).

Este módulo disponibiliza uma aplicação em PySide6 que agrega as
funcionalidades principais do projecto num único local: validação do ficheiro
SAF-T, correcções automáticas *soft* e *hard* e registo de novas actualizações
de regras ou esquemas. O objectivo é fornecer uma experiência acessível para
utilizadores que preferem interagir com uma interface gráfica em vez da linha
de comandos.
"""

from __future__ import annotations

import importlib.util
import logging
from logging.handlers import RotatingFileHandler
import os
import sys
from functools import partial
from pathlib import Path
from typing import Iterable, Mapping


REPO_ROOT = Path(__file__).resolve().parents[2]
SCRIPTS_DIR = REPO_ROOT / "scripts"
VALIDATOR_SCRIPT = SCRIPTS_DIR / "validator_saft_ao.py"
AUTOFIX_SOFT_SCRIPT = SCRIPTS_DIR / "saft_ao_autofix_soft.py"
AUTOFIX_HARD_SCRIPT = SCRIPTS_DIR / "saft_ao_autofix_hard.py"
DEFAULT_XSD = REPO_ROOT / "schemas" / "SAFTAO1.01_01.xsd"
LOG_DIR = REPO_ROOT / "work" / "logs"
LOG_FILE = LOG_DIR / "saftao_gui.log"

SETTINGS_ORGANIZATION = "bwb"
SETTINGS_APPLICATION = "saftao_gui"
DEFAULT_XSD_SETTINGS_KEY = "defaults/xsd_file"


def _settings_object() -> QSettings:
    """Return a shared ``QSettings`` instance for the application."""

    return QSettings(SETTINGS_ORGANIZATION, SETTINGS_APPLICATION)


def configured_default_xsd_path(*, fallback_to_builtin: bool = True) -> Path | None:
    """Return the XSD configured by the user or the bundled default."""

    settings = _settings_object()
    stored = settings.value(DEFAULT_XSD_SETTINGS_KEY)
    if stored:
        return Path(str(stored)).expanduser()
    if fallback_to_builtin and DEFAULT_XSD.exists():
        return DEFAULT_XSD.resolve()
    return None


def configured_default_xsd_directory() -> Path:
    """Return a sensible directory to start file dialogs for XSD selection."""

    xsd_path = configured_default_xsd_path()
    if xsd_path and xsd_path.exists():
        return xsd_path.parent
    if DEFAULT_XSD.exists():
        return DEFAULT_XSD.parent
    return Path.home()


def store_configured_default_xsd(path: Path | None) -> None:
    """Persist the user defined default XSD path."""

    settings = _settings_object()
    if path is None:
        settings.remove(DEFAULT_XSD_SETTINGS_KEY)
        return
    expanded = Path(path).expanduser()
    settings.setValue(DEFAULT_XSD_SETTINGS_KEY, str(expanded))


def _configure_logging() -> logging.Logger:
    """Configure application-wide logging to a rotating file."""

    LOG_DIR.mkdir(parents=True, exist_ok=True)
    logger = logging.getLogger("saftao.gui")
    if not logger.handlers:
        handler = RotatingFileHandler(
            LOG_FILE,
            maxBytes=1_000_000,
            backupCount=5,
            encoding="utf-8",
        )
        formatter = logging.Formatter(
            "%(asctime)s %(levelname)s [%(name)s] %(message)s"
        )
        handler.setFormatter(formatter)
        logger.addHandler(handler)
        logger.setLevel(logging.INFO)
        logger.propagate = False

    logging.captureWarnings(True)
    return logger


LOGGER = _configure_logging()

class UserInputError(Exception):
    """Erro de validação provocado por dados introduzidos pelo utilizador."""


_PLUGIN_SUFFIXES = {".dll", ".dylib", ".so"}

_DISCOVERED_PLUGIN_PATHS: tuple[Path, Path] | None = None


def _iter_plugin_roots(include_qt_library_info: bool) -> Iterable[Path]:
    seen: set[Path] = set()

    for env_name in ("QT_PLUGIN_PATH", "QT_QPA_PLATFORM_PLUGIN_PATH"):
        raw_value = os.environ.get(env_name)
        if not raw_value:
            continue
        for chunk in raw_value.split(os.pathsep):
            if not chunk:
                continue
            path = Path(chunk).expanduser().resolve()
            if path in seen:
                continue
            seen.add(path)
            if env_name == "QT_QPA_PLATFORM_PLUGIN_PATH" and path.name == "platforms":
                yield path.parent
            else:
                yield path

    spec = importlib.util.find_spec("PySide6")
    if spec and spec.submodule_search_locations:
        pyside_root = Path(spec.submodule_search_locations[0]).resolve()
        if pyside_root not in seen:
            seen.add(pyside_root)
            yield pyside_root
        for relative in (Path("Qt/plugins"), Path("plugins")):
            candidate = (pyside_root / relative).resolve()
            if candidate in seen:
                continue
            seen.add(candidate)
            yield candidate

    if include_qt_library_info:
        qt_plugins = Path(QLibraryInfo.path(QLibraryInfo.LibraryPath.PluginsPath)).resolve()
        if qt_plugins not in seen:
            seen.add(qt_plugins)
            yield qt_plugins


def _contains_platform_plugins(directory: Path) -> bool:
    if not directory.is_dir():
        return False

    for entry in directory.iterdir():
        if not entry.is_file():
            continue
        suffix = entry.suffix.lower()
        if suffix in _PLUGIN_SUFFIXES:
            name = entry.stem.lower()
            if name.startswith("q") or name.startswith("libq"):
                return True
    return False


def _discover_platform_plugin_dirs(include_qt_library_info: bool) -> tuple[Path, Path] | None:
    """Return ``(plugin_root, platform_dir)`` if any candidate contains plugins."""

    for candidate in _iter_plugin_roots(include_qt_library_info):
        platform_dir = candidate / "platforms"
        if _contains_platform_plugins(platform_dir):
            return candidate, platform_dir

        if candidate.name == "platforms" and _contains_platform_plugins(candidate):
            return candidate.parent, candidate

    return None


def _set_qt_plugin_environment(plugin_root: Path, platform_dir: Path) -> None:
    os.environ["QT_PLUGIN_PATH"] = str(plugin_root)
    os.environ["QT_QPA_PLATFORM_PLUGIN_PATH"] = str(platform_dir)
    LOGGER.debug("QT_PLUGIN_PATH ajustado para %s", plugin_root)
    LOGGER.debug("QT_QPA_PLATFORM_PLUGIN_PATH ajustado para %s", platform_dir)


def _preconfigure_qt_plugin_paths() -> None:
    """Prepare plugin environment variables before importing PySide6 modules."""

    global _DISCOVERED_PLUGIN_PATHS

    discovered = _discover_platform_plugin_dirs(include_qt_library_info=False)
    if not discovered:
        LOGGER.debug("Nenhum plugin Qt adicional detectado antes do import do PySide6.")
        return

    _DISCOVERED_PLUGIN_PATHS = discovered
    plugin_root, platform_dir = discovered
    LOGGER.debug(
        "Qt plugins detectados previamente em %s (plataformas: %s)",
        plugin_root,
        platform_dir,
    )
    _set_qt_plugin_environment(plugin_root, platform_dir)


_preconfigure_qt_plugin_paths()


from PySide6.QtCore import (
    QCoreApplication,
    QLibraryInfo,
    QObject,
    QSettings,
    Qt,
    QProcess,
    QProcessEnvironment,
    Signal,
    Slot,
)
from PySide6.QtGui import QAction, QTextCursor
from PySide6.QtWidgets import (
    QApplication,
    QFileDialog,
    QFormLayout,
    QGroupBox,
    QHBoxLayout,
    QLabel,
    QLineEdit,
    QListWidget,
    QListWidgetItem,
    QMainWindow,
    QMenu,
    QMenuBar,
    QMessageBox,
    QPushButton,
    QPlainTextEdit,
    QStackedWidget,
    QVBoxLayout,
    QWidget,
)

def _ensure_qt_plugin_path() -> None:
    """Guarantee that Qt can locate platform plugins even inside venvs."""

    global _DISCOVERED_PLUGIN_PATHS

    discovered = _DISCOVERED_PLUGIN_PATHS
    if discovered is None:
        discovered = _discover_platform_plugin_dirs(include_qt_library_info=True)
        if discovered is None:
            LOGGER.warning("Não foi possível localizar plugins Qt adicionais.")
            return
        _DISCOVERED_PLUGIN_PATHS = discovered

    plugin_root, platform_dir = discovered
    LOGGER.debug("Qt plugins detectados em %s", plugin_root)

    _set_qt_plugin_environment(plugin_root, platform_dir)

    existing_paths = {Path(path) for path in QCoreApplication.libraryPaths()}
    for directory in (plugin_root, platform_dir):
        if directory not in existing_paths:
            QCoreApplication.addLibraryPath(str(directory))
            existing_paths.add(directory)
            LOGGER.debug("Adicionado %s às library paths do Qt", directory)


def _create_path_selector(line_edit: QLineEdit, button: QPushButton) -> QWidget:
    container = QWidget()
    layout = QHBoxLayout(container)
    layout.setContentsMargins(0, 0, 0, 0)
    layout.addWidget(line_edit)
    layout.addWidget(button)
    return container


class DefaultFolderManager(QObject):
    """Persiste e divulga as pastas padrão utilizadas pelas operações."""

    folder_changed = Signal(str, Path)

    FOLDER_ORIGIN = "origin"
    FOLDER_VALIDATION = "validation"
    FOLDER_FIX_STANDARD = "fix_standard"
    FOLDER_FIX_HIGH = "fix_high"

    _SETTINGS_PREFIX = "folders"
    _DEFAULTS: Mapping[str, Path] = {
        FOLDER_ORIGIN: REPO_ROOT / "work" / "origem",
        FOLDER_VALIDATION: REPO_ROOT / "work" / "destino" / "verify",
        FOLDER_FIX_STANDARD: REPO_ROOT / "work" / "destino" / "std",
        FOLDER_FIX_HIGH: REPO_ROOT / "work" / "destino" / "hard",
    }

    _LABELS: Mapping[str, str] = {
        FOLDER_ORIGIN: "Pasta de origem (ficheiros originais)",
        FOLDER_VALIDATION: "Destino da validação",
        FOLDER_FIX_STANDARD: "Destino Fix Precisão Standard",
        FOLDER_FIX_HIGH: "Destino Fix Precisão Alta",
    }

    def __init__(self, parent: QObject | None = None) -> None:
        super().__init__(parent)
        self._logger = LOGGER.getChild("DefaultFolderManager")
        self._logger.info("Inicializar gestor de pastas por defeito.")
        self._settings = _settings_object()
        self._ensure_structure()

    def keys(self) -> tuple[str, ...]:
        return tuple(self._DEFAULTS.keys())

    def label_for(self, key: str) -> str:
        try:
            return self._LABELS[key]
        except KeyError as exc:  # pragma: no cover - defensive
            raise KeyError(f"Unknown folder key: {key}") from exc

    def get_folder(self, key: str) -> Path:
        default = self._get_default(key)
        stored = self._settings.value(self._settings_key(key))
        if stored:
            path = Path(str(stored)).expanduser()
        else:
            path = default
        path.mkdir(parents=True, exist_ok=True)
        resolved = path.resolve()
        self._logger.debug("Pasta '%s' resolvida para %s", key, resolved)
        return resolved

    def set_folder(self, key: str, value: Path | str) -> Path:
        new_path = Path(value).expanduser()
        new_path.mkdir(parents=True, exist_ok=True)
        new_path = new_path.resolve()
        current = self.get_folder(key)
        if current == new_path:
            self._logger.debug("Pasta '%s' já configurada para %s", key, new_path)
            return current
        self._settings.setValue(self._settings_key(key), str(new_path))
        self._logger.info("Pasta '%s' actualizada para %s", key, new_path)
        self.folder_changed.emit(key, new_path)
        return new_path

    def reset_to_defaults(self) -> None:
        for key, path in self._DEFAULTS.items():
            self._logger.info("Repor pasta '%s' para %s", key, path)
            self.set_folder(key, path)

    def _settings_key(self, key: str) -> str:
        return f"{self._SETTINGS_PREFIX}/{key}"

    def _get_default(self, key: str) -> Path:
        try:
            return self._DEFAULTS[key]
        except KeyError as exc:  # pragma: no cover - defensive
            raise KeyError(f"Unknown folder key: {key}") from exc

    def _ensure_structure(self) -> None:
        for path in self._DEFAULTS.values():
            path.mkdir(parents=True, exist_ok=True)
            self._logger.debug("Garantida existência da pasta %s", path)


class CommandRunner(QObject):
    """Executa comandos externos de forma assíncrona usando ``QProcess``."""

    started = Signal(str)
    output_received = Signal(str)
    error_received = Signal(str)
    finished = Signal(int)

    def __init__(self, parent: QObject | None = None) -> None:
        super().__init__(parent)
        self._logger = LOGGER.getChild("CommandRunner")
        self._process: QProcess | None = None
        self._pending_command_repr: str | None = None

    def is_running(self) -> bool:
        return bool(self._process and self._process.state() != QProcess.NotRunning)

    def run(
        self,
        program: str,
        arguments: Iterable[str],
        *,
        cwd: Path | None = None,
    ) -> bool:
        if self.is_running():
            self._logger.warning(
                "Tentativa de executar '%s' enquanto outro processo decorre.", program
            )
            return False

        process = QProcess(self)
        if cwd is not None:
            process.setWorkingDirectory(str(cwd))

        env = QProcessEnvironment.systemEnvironment()
        env.insert("PYTHONIOENCODING", "utf-8")
        process.setProcessEnvironment(env)

        process.setProgram(program)
        arguments = list(arguments)
        process.setArguments(arguments)

        process.readyReadStandardOutput.connect(self._handle_stdout)
        process.readyReadStandardError.connect(self._handle_stderr)
        process.finished.connect(self._handle_finished)
        process.errorOccurred.connect(self._handle_error)
        process.started.connect(self._handle_started)

        self._process = process
        self._pending_command_repr = self._format_command(program, arguments)
        self._logger.info("A iniciar comando: %s", self._pending_command_repr)
        process.start()
        return True

    @staticmethod
    def _format_command(program: str, arguments: Iterable[str]) -> str:
        def quote(value: str) -> str:
            if not value or any(ch.isspace() for ch in value) or '"' in value:
                escaped = value.replace("\"", '\\"')
                return f'"{escaped}"'
            return value

        return " ".join([quote(program), *(quote(arg) for arg in arguments)])

    @Slot()
    def _handle_started(self) -> None:
        if self._pending_command_repr is not None:
            self.started.emit(self._pending_command_repr)
            self._logger.info("Comando iniciado: %s", self._pending_command_repr)
            self._pending_command_repr = None

    @Slot()
    def _handle_stdout(self) -> None:
        if self._process is None:
            return
        text = bytes(self._process.readAllStandardOutput()).decode("utf-8", "ignore")
        if text:
            self.output_received.emit(text)
            self._logger.debug("STDOUT: %s", text.rstrip())

    @Slot()
    def _handle_stderr(self) -> None:
        if self._process is None:
            return
        text = bytes(self._process.readAllStandardError()).decode("utf-8", "ignore")
        if text:
            self.error_received.emit(text)
            self._logger.warning("STDERR: %s", text.rstrip())

    @Slot(int, QProcess.ExitStatus)
    def _handle_finished(self, exit_code: int, _status: QProcess.ExitStatus) -> None:
        self._cleanup(exit_code)
        self._logger.info("Comando terminado com código %s", exit_code)

    @Slot(QProcess.ProcessError)
    def _handle_error(self, error: QProcess.ProcessError) -> None:
        if self._process is None:
            return
        message = self._process.errorString()
        if message:
            self.error_received.emit(message + "\n")
            self._logger.error("Erro de processo: %s", message)
        if error == QProcess.ProcessError.FailedToStart:
            self._cleanup(-1)

    def _cleanup(self, exit_code: int) -> None:
        process = self._process
        if process is None:
            return
        process.deleteLater()
        self._process = None
        self.finished.emit(exit_code)
        self._logger.debug("Recursos do processo libertados.")


class OperationTab(QWidget):
    """Base para *tabs* que executam comandos externos."""

    def __init__(self, parent: QWidget | None = None) -> None:
        super().__init__(parent)
        self._logger = LOGGER.getChild(self.__class__.__name__)
        self.runner = CommandRunner(self)
        self.output = QPlainTextEdit()
        self.output.setReadOnly(True)
        self.output.setStyleSheet(
            "QPlainTextEdit {"
            "background-color: rgba(255, 255, 255, 128);"
            "color: #000000;"
            "}"
        )
        self.status_label = QLabel("Pronto.")
        self._run_button: QPushButton | None = None

        self.runner.output_received.connect(self._append_output)
        self.runner.error_received.connect(self._append_output)
        self.runner.started.connect(self._on_started)
        self.runner.finished.connect(self._on_finished)

    def register_run_button(self, button: QPushButton) -> None:
        self._run_button = button
        button.clicked.connect(self._on_run_clicked)

    def build_command(self) -> tuple[list[str], Path | None]:
        raise NotImplementedError

    def _on_run_clicked(self) -> None:
        if self.runner.is_running():
            self._logger.warning("Pedido de execução ignorado: processo já em curso.")
            QMessageBox.information(
                self,
                "Operação em curso",
                "Já existe uma operação a decorrer. Aguarde o seu término.",
            )
            return

        try:
            arguments, cwd = self.build_command()
        except UserInputError as exc:
            self._logger.warning("Validação falhou: %s", exc)
            QMessageBox.warning(self, "Dados em falta", str(exc))
            return
        except Exception:  # pragma: no cover - via interface
            self._logger.exception("Erro inesperado ao preparar a operação.")
            QMessageBox.critical(
                self,
                "Erro inesperado",
                (
                    "Ocorreu um erro inesperado durante a preparação da operação. "
                    f"Consulte o log em {LOG_FILE} para mais detalhes."
                ),
            )
            return

        self.output.clear()
        self._logger.info("A executar comando com argumentos: %s", arguments)
        if not self.runner.run(sys.executable, arguments, cwd=cwd):
            self._logger.warning("Falha ao iniciar processo: outro processo em execução.")
            QMessageBox.warning(
                self,
                "Operação em curso",
                "Já existe uma operação a decorrer. Aguarde o seu término.",
            )
            return

        if self._run_button is not None:
            self._run_button.setEnabled(False)

    @Slot(str)
    def _on_started(self, command: str) -> None:
        self.status_label.setText("A executar…")
        self.output.appendPlainText(f"$ {command}")
        self._logger.info("Execução iniciada: %s", command)

    @Slot(int)
    def _on_finished(self, exit_code: int) -> None:
        if self._run_button is not None:
            self._run_button.setEnabled(True)
        if exit_code == 0:
            self.status_label.setText("Concluído com sucesso.")
            self._logger.info("Execução concluída com sucesso.")
        else:
            self.status_label.setText(f"Concluído com código {exit_code}.")
            self._logger.warning("Execução terminada com código %s", exit_code)

    @Slot(str)
    def _append_output(self, text: str) -> None:
        cursor = self.output.textCursor()
        cursor.movePosition(QTextCursor.End)
        cursor.insertText(text)
        self.output.setTextCursor(cursor)
        self.output.ensureCursorVisible()
        self._logger.debug("Output acumulado: %s", text.rstrip())


class ValidationTab(OperationTab):
    """Executa a validação completa do ficheiro SAF-T."""

    def __init__(
        self,
        folders: DefaultFolderManager,
        parent: QWidget | None = None,
    ) -> None:
        super().__init__(parent)
        self._folders = folders
        self.xml_edit = QLineEdit()
        self.xsd_edit = QLineEdit()
        self.destination_label = QLabel()
        self.destination_label.setWordWrap(True)

        self._refresh_default_xsd_placeholder()

        xml_button = QPushButton("Escolher ficheiro…")
        xml_button.clicked.connect(self._select_xml)
        xsd_button = QPushButton("Escolher XSD…")
        xsd_button.clicked.connect(self._select_xsd)

        run_button = QPushButton("Executar validação")
        self.register_run_button(run_button)

        form = QFormLayout()
        form.addRow("Ficheiro SAF-T:", _create_path_selector(self.xml_edit, xml_button))
        form.addRow("Ficheiro XSD (opcional):", _create_path_selector(self.xsd_edit, xsd_button))

        layout = QVBoxLayout(self)
        layout.addLayout(form)
        layout.addWidget(run_button)
        layout.addWidget(self.destination_label)
        layout.addWidget(self.status_label)
        layout.addWidget(self.output)

        self._folders.folder_changed.connect(self._on_folder_changed)
        self._update_destination_label()

    def _select_xml(self) -> None:
        base_dir = self._folders.get_folder(DefaultFolderManager.FOLDER_ORIGIN)
        path, _ = QFileDialog.getOpenFileName(
            self,
            "Selecionar ficheiro SAF-T",
            str(base_dir),
            "Ficheiros SAF-T (*.xml);;Todos os ficheiros (*)",
        )
        if path:
            self.xml_edit.setText(path)
            self._logger.info("Ficheiro SAF-T selecionado: %s", path)

    def _select_xsd(self) -> None:
        path, _ = QFileDialog.getOpenFileName(
            self,
            "Selecionar ficheiro XSD",
            str(configured_default_xsd_directory()),
            "Ficheiros XSD (*.xsd);;Todos os ficheiros (*)",
        )
        if path:
            self.xsd_edit.setText(path)
            self._logger.info("Ficheiro XSD selecionado: %s", path)

    def build_command(self) -> tuple[list[str], Path | None]:
        xml_path = self._require_existing_path(self.xml_edit.text(), "ficheiro SAF-T")
        arguments = [str(VALIDATOR_SCRIPT), str(xml_path)]

        xsd_text = self.xsd_edit.text().strip()
        self._refresh_default_xsd_placeholder()

        if xsd_text:
            xsd_path = self._require_existing_path(xsd_text, "ficheiro XSD")
            arguments.extend(["--xsd", str(xsd_path)])
        else:
            configured_xsd = configured_default_xsd_path(fallback_to_builtin=False)
            if configured_xsd is not None and not configured_xsd.exists():
                raise UserInputError(
                    "O ficheiro XSD por defeito configurado não foi encontrado em "
                    f"'{configured_xsd}'. Atualize a configuração ou selecione um ficheiro."
                )
            fallback_xsd = configured_default_xsd_path()
            if fallback_xsd:
                arguments.extend(["--xsd", str(fallback_xsd)])
                self._logger.info(
                    "Ficheiro XSD por defeito aplicado: %s", fallback_xsd
                )

        destination = self._folders.get_folder(DefaultFolderManager.FOLDER_VALIDATION)
        self._logger.info(
            "Validação preparada para %s com destino %s", xml_path, destination
        )
        return arguments, destination

    def _refresh_default_xsd_placeholder(self) -> None:
        default_xsd = configured_default_xsd_path()
        if default_xsd:
            self.xsd_edit.setPlaceholderText(str(default_xsd))
        else:
            self.xsd_edit.setPlaceholderText("")

    @staticmethod
    def _require_existing_path(value: str, description: str) -> Path:
        text = value.strip()
        if not text:
            raise UserInputError(f"Selecione um {description}.")
        path = Path(text).expanduser()
        if not path.exists():
            raise UserInputError(f"O {description} '{path}' não foi encontrado.")
        LOGGER.debug("Validado %s em %s", description, path)
        return path

    def _update_destination_label(self) -> None:
        destination = self._folders.get_folder(DefaultFolderManager.FOLDER_VALIDATION)
        self.destination_label.setText(
            f"Os resultados (ficheiro Excel de log) são gravados em: {destination}"
        )

    def _on_folder_changed(self, key: str, _path: Path) -> None:
        if key == DefaultFolderManager.FOLDER_VALIDATION:
            self._update_destination_label()


class AutoFixTab(OperationTab):
    """Base para *tabs* de execução dos scripts de auto-correcção."""

    def __init__(
        self,
        script_path: Path,
        label: str,
        folders: DefaultFolderManager,
        destination_key: str,
        parent: QWidget | None = None,
    ) -> None:
        super().__init__(parent)
        self._script_path = script_path
        self._folders = folders
        self._destination_key = destination_key
        self.xml_edit = QLineEdit()
        self.destination_label = QLabel()
        self.destination_label.setWordWrap(True)

        xml_button = QPushButton("Escolher ficheiro…")
        xml_button.clicked.connect(self._select_xml)

        run_button = QPushButton(label)
        self.register_run_button(run_button)

        description = QLabel(
            "O ficheiro selecionado é processado diretamente. Os resultados "
            "(novas versões do XML e log em Excel) são gravados na pasta de "
            "destino configurada."
        )
        description.setWordWrap(True)

        form = QFormLayout()
        form.addRow("Ficheiro SAF-T:", _create_path_selector(self.xml_edit, xml_button))

        layout = QVBoxLayout(self)
        layout.addLayout(form)
        layout.addWidget(description)
        layout.addWidget(run_button)
        layout.addWidget(self.destination_label)
        layout.addWidget(self.status_label)
        layout.addWidget(self.output)

        self._folders.folder_changed.connect(self._on_folder_changed)
        self._update_destination_label()

    def _select_xml(self) -> None:
        base_dir = self._folders.get_folder(DefaultFolderManager.FOLDER_ORIGIN)
        path, _ = QFileDialog.getOpenFileName(
            self,
            "Selecionar ficheiro SAF-T",
            str(base_dir),
            "Ficheiros SAF-T (*.xml);;Todos os ficheiros (*)",
        )
        if path:
            self.xml_edit.setText(path)
            self._logger.info("Ficheiro SAF-T selecionado para auto-fix: %s", path)

    def build_command(self) -> tuple[list[str], Path | None]:
        xml_path = self._require_existing_path(self.xml_edit.text())
        destination_dir = self._folders.get_folder(self._destination_key)
        destination_dir.mkdir(parents=True, exist_ok=True)

        command = [
            str(self._script_path),
            str(xml_path),
            "--output-dir",
            str(destination_dir),
        ]

        self._logger.info(
            "Execução preparada para %s com destino %s",
            xml_path,
            destination_dir,
        )
        return command, destination_dir

    @staticmethod
    def _require_existing_path(value: str) -> Path:
        text = value.strip()
        if not text:
            raise UserInputError("Selecione um ficheiro SAF-T.")
        path = Path(text).expanduser()
        if not path.exists():
            raise UserInputError(f"O ficheiro '{path}' não foi encontrado.")
        return path

    def _update_destination_label(self) -> None:
        destination_dir = self._folders.get_folder(self._destination_key)
        self.destination_label.setText(
            "Os resultados (XML e log) são gravados em: "
            f"{destination_dir}"
        )

    def _on_folder_changed(self, key: str, _path: Path) -> None:
        if key == self._destination_key or key == DefaultFolderManager.FOLDER_ORIGIN:
            self._update_destination_label()


class RuleUpdateTab(OperationTab):
    """Interface para o utilitário de registo de actualizações de regras."""

    def __init__(self, parent: QWidget | None = None) -> None:
        super().__init__(parent)
        self.note_edit = QLineEdit()
        self.tag_edit = QLineEdit()
        self.schema_target_edit = QLineEdit()
        self.xsd_edit = QLineEdit()
        self.rules_list = QListWidget()

        xsd_button = QPushButton("Escolher XSD…")
        xsd_button.clicked.connect(self._select_xsd)

        add_rule_button = QPushButton("Adicionar ficheiros de regras…")
        add_rule_button.clicked.connect(self._add_rule_files)
        remove_rule_button = QPushButton("Remover selecionados")
        remove_rule_button.clicked.connect(self._remove_selected_rules)

        run_button = QPushButton("Registar actualização")
        self.register_run_button(run_button)

        form = QFormLayout()
        form.addRow("Nota:", self.note_edit)
        form.addRow("Etiqueta (opcional):", self.tag_edit)
        form.addRow(
            "Destino schema (opcional):",
            QLabel("Ex.: SAFTAO1.01_01.xsd ou subpastas dentro de 'schemas/'."),
        )
        form.addRow("", self.schema_target_edit)
        form.addRow(
            "Ficheiro XSD (opcional):",
            _create_path_selector(self.xsd_edit, xsd_button),
        )

        rules_box = QGroupBox("Ficheiros de regras")
        rules_layout = QVBoxLayout(rules_box)
        rules_layout.addWidget(self.rules_list)
        button_row = QHBoxLayout()
        button_row.addWidget(add_rule_button)
        button_row.addWidget(remove_rule_button)
        rules_layout.addLayout(button_row)

        layout = QVBoxLayout(self)
        layout.addLayout(form)
        layout.addWidget(rules_box)
        layout.addWidget(run_button)
        layout.addWidget(self.status_label)
        layout.addWidget(self.output)

    def _select_xsd(self) -> None:
        path, _ = QFileDialog.getOpenFileName(
            self,
            "Selecionar ficheiro XSD",
            str(configured_default_xsd_directory()),
            "Ficheiros XSD (*.xsd);;Todos os ficheiros (*)",
        )
        if path:
            self.xsd_edit.setText(path)

    def _add_rule_files(self) -> None:
        paths, _ = QFileDialog.getOpenFileNames(
            self,
            "Selecionar ficheiros de regras",
            str(Path.home()),
            "Todos os ficheiros (*)",
        )
        existing = {self.rules_list.item(i).data(Qt.UserRole) for i in range(self.rules_list.count())}
        for path in paths:
            if path and path not in existing:
                item = QListWidgetItem(Path(path).name)
                item.setData(Qt.UserRole, path)
                self.rules_list.addItem(item)

    def _remove_selected_rules(self) -> None:
        for item in self.rules_list.selectedItems():
            row = self.rules_list.row(item)
            self.rules_list.takeItem(row)

    def build_command(self) -> tuple[list[str], Path | None]:
        note = self.note_edit.text().strip()
        if not note:
            raise UserInputError("Indique uma nota descritiva para a actualização.")

        arguments: list[str] = ["-m", "saftao.rules_updates", "--note", note]
        self._logger.info("Preparar registo de regras: nota '%s'", note)

        tag = self.tag_edit.text().strip()
        if tag:
            arguments.extend(["--tag", tag])

        schema_target = self.schema_target_edit.text().strip()
        if schema_target:
            arguments.extend(["--schema-target", schema_target])

        xsd_text = self.xsd_edit.text().strip()
        if xsd_text:
            xsd_path = self._require_existing(xsd_text, "ficheiro XSD")
            arguments.extend(["--xsd", str(xsd_path)])

        rules = [self.rules_list.item(i).data(Qt.UserRole) for i in range(self.rules_list.count())]
        for rule in rules:
            arguments.extend(["--rule", rule])
            self._logger.debug("Regra incluída: %s", rule)

        if not xsd_text and not rules:
            raise UserInputError(
                "Adicione pelo menos um ficheiro (XSD ou regras) para registar a actualização."
            )

        self._logger.info(
            "Actualização de regras preparada com %d ficheiros de regras.", len(rules)
        )
        return arguments, REPO_ROOT

    @staticmethod
    def _require_existing(value: str, description: str) -> Path:
        path = Path(value).expanduser()
        if not path.exists():
            raise UserInputError(f"O {description} '{path}' não foi encontrado.")
        return path


class DefaultFoldersWidget(QWidget):
    """Permite configurar as pastas por defeito utilizadas pelas operações."""

    def __init__(
        self,
        folders: DefaultFolderManager,
        parent: QWidget | None = None,
    ) -> None:
        super().__init__(parent)
        self._folders = folders
        self._edits: dict[str, QLineEdit] = {}
        self._logger = LOGGER.getChild("DefaultFoldersWidget")
        self._xsd_edit = QLineEdit()
        if DEFAULT_XSD.exists():
            self._xsd_edit.setPlaceholderText(str(DEFAULT_XSD))

        description = QLabel(
            "Configure abaixo as pastas por defeito utilizadas para abrir e "
            "guardar ficheiros. As pastas são criadas automaticamente caso "
            "não existam."
        )
        description.setWordWrap(True)

        form = QFormLayout()
        for key in self._folders.keys():
            edit = QLineEdit(str(self._folders.get_folder(key)))
            self._edits[key] = edit
            browse_button = QPushButton("Escolher pasta…")
            browse_button.clicked.connect(partial(self._select_folder, key))
            form.addRow(
                f"{self._folders.label_for(key)}:",
                _create_path_selector(edit, browse_button),
            )

        xsd_button = QPushButton("Escolher ficheiro…")
        xsd_button.clicked.connect(self._select_xsd)
        form.addRow(
            "Ficheiro XSD por defeito:",
            _create_path_selector(self._xsd_edit, xsd_button),
        )

        save_button = QPushButton("Guardar alterações")
        save_button.clicked.connect(self._save_changes)
        reset_button = QPushButton("Repor valores por defeito")
        reset_button.clicked.connect(self._reset_defaults)

        button_row = QHBoxLayout()
        button_row.addWidget(save_button)
        button_row.addWidget(reset_button)
        button_row.addStretch(1)

        layout = QVBoxLayout(self)
        layout.addWidget(description)
        layout.addLayout(form)
        layout.addLayout(button_row)
        layout.addStretch(1)

        self._folders.folder_changed.connect(self._on_folder_changed)
        self._reload_from_manager()

    def _select_folder(self, key: str) -> None:
        current_text = self._edits[key].text().strip()
        current = Path(current_text).expanduser() if current_text else Path.home()
        base_dir = current if current.exists() else Path.home()
        path = QFileDialog.getExistingDirectory(
            self,
            "Selecionar pasta",
            str(base_dir),
        )
        if path:
            self._edits[key].setText(path)
            self._logger.info("Pasta seleccionada para '%s': %s", key, path)

    def _select_xsd(self) -> None:
        base_dir = configured_default_xsd_directory()
        path, _ = QFileDialog.getOpenFileName(
            self,
            "Selecionar ficheiro XSD",
            str(base_dir),
            "Ficheiros XSD (*.xsd);;Todos os ficheiros (*)",
        )
        if path:
            self._xsd_edit.setText(path)
            self._logger.info("Ficheiro XSD por defeito seleccionado: %s", path)

    def _save_changes(self) -> None:
        new_values: dict[str, Path] = {}
        for key, edit in self._edits.items():
            text = edit.text().strip()
            if not text:
                QMessageBox.warning(
                    self,
                    "Pasta inválida",
                    "Indique um caminho válido para todas as pastas.",
                )
                self._logger.warning("Tentativa de guardar com pasta vazia em '%s'", key)
                return
            new_values[key] = Path(text).expanduser()

        xsd_text = self._xsd_edit.text().strip()
        xsd_path: Path | None
        if xsd_text:
            xsd_path = Path(xsd_text).expanduser()
            if not xsd_path.exists():
                QMessageBox.warning(
                    self,
                    "Ficheiro XSD inválido",
                    "O ficheiro XSD indicado não existe. Corrija o caminho ou deixe o campo vazio para usar o padrão.",
                )
                self._logger.warning(
                    "Tentativa de configurar XSD por defeito inexistente: %s",
                    xsd_path,
                )
                return
        else:
            xsd_path = None

        try:
            for key, path in new_values.items():
                self._folders.set_folder(key, path)
        except OSError as exc:  # pragma: no cover - depende do FS
            QMessageBox.critical(
                self,
                "Erro ao guardar",
                f"Não foi possível atualizar as pastas: {exc}",
            )
            self._logger.exception("Falha ao actualizar pastas: %s", exc)
            return

        if xsd_path is not None:
            store_configured_default_xsd(xsd_path)
            self._logger.info("Ficheiro XSD por defeito actualizado para %s", xsd_path)
        else:
            store_configured_default_xsd(None)
            self._logger.info("Ficheiro XSD por defeito removido; será usado o padrão.")

        QMessageBox.information(self, "Pastas actualizadas", "Alterações guardadas com sucesso.")
        self._logger.info("Pastas por defeito actualizadas: %s", new_values)
        self._reload_from_manager()

    def _reset_defaults(self) -> None:
        self._folders.reset_to_defaults()
        store_configured_default_xsd(DEFAULT_XSD if DEFAULT_XSD.exists() else None)
        self._reload_from_manager()
        QMessageBox.information(
            self,
            "Valores repostos",
            "Foram repostas as pastas sugeridas pela aplicação.",
        )
        self._logger.info("Pastas por defeito repostas para os valores iniciais.")

    def _reload_from_manager(self) -> None:
        for key, edit in self._edits.items():
            edit.setText(str(self._folders.get_folder(key)))
        self._logger.debug("Campos de pastas actualizados a partir do gestor.")
        xsd_path = configured_default_xsd_path()
        if xsd_path:
            self._xsd_edit.setText(str(xsd_path))
        else:
            self._xsd_edit.clear()

    def _on_folder_changed(self, key: str, path: Path) -> None:
        edit = self._edits.get(key)
        if edit is not None:
            edit.setText(str(path))
            self._logger.debug("Interface sincronizada para '%s' com %s", key, path)


class MainWindow(QMainWindow):
    def __init__(self) -> None:
        super().__init__()
        self.setWindowTitle("Ferramentas SAF-T (AO)")
        self._logger = LOGGER.getChild("MainWindow")
        self._logger.info("Inicialização da janela principal.")
        self._folders = DefaultFolderManager(self)

        self._stack = QStackedWidget()
<<<<<<< HEAD
        self._stack.setAttribute(
            Qt.WidgetAttribute.WA_TranslucentBackground, True
        )
        self._stack.setAttribute(Qt.WidgetAttribute.WA_NoSystemBackground, True)
        self._stack.setAutoFillBackground(False)
        self._stack.setStyleSheet("background-color: transparent;")
        self.setCentralWidget(self._stack)

        blank_page = QWidget()
        blank_page.setAttribute(
            Qt.WidgetAttribute.WA_TranslucentBackground, True
        )
        blank_page.setAttribute(Qt.WidgetAttribute.WA_NoSystemBackground, True)
        blank_page.setAutoFillBackground(False)
=======
        self.setCentralWidget(self._stack)

        blank_page = QWidget()
>>>>>>> a259b8c3
        self._blank_index = self._stack.addWidget(blank_page)
        self._stack.setCurrentIndex(self._blank_index)
        self._logger.info("Ecrã inicial apresentado sem página activa.")

        self._page_indices: dict[str, int] = {}
        self._register_page(
            "validation",
            ValidationTab(self._folders),
        )
        self._register_page(
            "fix_standard",
            AutoFixTab(
                AUTOFIX_SOFT_SCRIPT,
                "Executar Fix Precisão Standard",
                self._folders,
                DefaultFolderManager.FOLDER_FIX_STANDARD,
            ),
        )
        self._register_page(
            "fix_high",
            AutoFixTab(
                AUTOFIX_HARD_SCRIPT,
                "Executar Fix Precisão Alta",
                self._folders,
                DefaultFolderManager.FOLDER_FIX_HIGH,
            ),
        )
        self._register_page("rule_updates", RuleUpdateTab())
        self._register_page("default_folders", DefaultFoldersWidget(self._folders))

        menubar = self.menuBar()
        # Em ambientes macOS o menu é, por omissão, apresentado na barra
        # global do sistema. Para garantir que os utilizadores vêem sempre as
        # opções dentro da janela da aplicação (tal como esperado no resto das
        # plataformas), forçamos o Qt a usar uma barra de menus não nativa.
        menubar.setNativeMenuBar(False)
        self._build_menus(menubar)

        self.resize(1000, 720)
<<<<<<< HEAD
        self._logger.info(
            "Janela principal inicializada com decorações padrão e conteúdo transparente."
        )
=======
        self._logger.info("Janela principal inicializada com decorações padrão.")
>>>>>>> a259b8c3
        self._logger.info("Janela principal pronta.")

    def _register_page(self, key: str, widget: QWidget) -> None:
        index = self._stack.addWidget(widget)
        self._page_indices[key] = index
        self._logger.debug("Página '%s' registada no índice %s", key, index)
        # ``addWidget`` torna a página adicionada como a actual; forçamos o
        # regresso à página vazia para que nenhuma ferramenta fique visível
        # por defeito depois de cada registo.
        self._stack.setCurrentIndex(self._blank_index)

    def _show_page(self, key: str) -> None:
        index = self._page_indices.get(key)
        if index is not None:
            self._stack.setCurrentIndex(index)
            self._logger.info("Página '%s' apresentada.", key)
        else:
            self._logger.warning("Pedido para mostrar página desconhecida: %s", key)

    def _build_menus(self, menubar: QMenuBar) -> None:
        self._logger.debug("A construir menus da aplicação.")
        validation_menu = menubar.addMenu("Validação")
        self._add_menu_action(
            validation_menu,
            "Validação",
            "validation",
        )

        corrections_menu = menubar.addMenu("Correções")
        self._add_menu_action(
            corrections_menu,
            "Fix Precisão Standard",
            "fix_standard",
        )
        self._add_menu_action(
            corrections_menu,
            "Fix Precisão Alta",
            "fix_high",
        )

        parameters_menu = menubar.addMenu("Parâmetros")
        self._add_menu_action(
            parameters_menu,
            "Actualizações de Regras",
            "rule_updates",
        )
        self._add_menu_action(
            parameters_menu,
            "Pastas por Defeito",
            "default_folders",
        )

    def _add_menu_action(self, menu: QMenu, text: str, key: str) -> QAction:
        action = menu.addAction(text)
        action.triggered.connect(lambda _checked=False, target=key: self._show_page(target))
        self._logger.debug("Acção '%s' adicionada ao menu '%s'", text, menu.title())
        return action


def main() -> int:
    LOGGER.info("Aplicação GUI iniciada.")
    _ensure_qt_plugin_path()
    app = QApplication(sys.argv)
    window = MainWindow()
    window.show()
    exit_code = app.exec()
    LOGGER.info("Aplicação terminada com código %s", exit_code)
    return exit_code


if __name__ == "__main__":
    raise SystemExit(main())<|MERGE_RESOLUTION|>--- conflicted
+++ resolved
@@ -1095,7 +1095,6 @@
         self._folders = DefaultFolderManager(self)
 
         self._stack = QStackedWidget()
-<<<<<<< HEAD
         self._stack.setAttribute(
             Qt.WidgetAttribute.WA_TranslucentBackground, True
         )
@@ -1110,11 +1109,6 @@
         )
         blank_page.setAttribute(Qt.WidgetAttribute.WA_NoSystemBackground, True)
         blank_page.setAutoFillBackground(False)
-=======
-        self.setCentralWidget(self._stack)
-
-        blank_page = QWidget()
->>>>>>> a259b8c3
         self._blank_index = self._stack.addWidget(blank_page)
         self._stack.setCurrentIndex(self._blank_index)
         self._logger.info("Ecrã inicial apresentado sem página activa.")
@@ -1154,13 +1148,9 @@
         self._build_menus(menubar)
 
         self.resize(1000, 720)
-<<<<<<< HEAD
         self._logger.info(
             "Janela principal inicializada com decorações padrão e conteúdo transparente."
         )
-=======
-        self._logger.info("Janela principal inicializada com decorações padrão.")
->>>>>>> a259b8c3
         self._logger.info("Janela principal pronta.")
 
     def _register_page(self, key: str, widget: QWidget) -> None:
