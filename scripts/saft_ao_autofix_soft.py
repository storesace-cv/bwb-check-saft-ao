--- conflicted
+++ resolved
@@ -55,8 +55,6 @@
 
 # Precisão alta
 getcontext().prec = 28
-<<<<<<< HEAD
-=======
 
 if str(PROJECT_ROOT) not in sys.path:
     sys.path.insert(0, str(PROJECT_ROOT))
@@ -68,7 +66,6 @@
 
 # Precisão alta
 getcontext().prec = 28
->>>>>>> 8138a032
 
 NS_DEFAULT = "urn:OECD:StandardAuditFile-Tax:AO_1.01_01"
 AMT2 = Decimal("0.01")
